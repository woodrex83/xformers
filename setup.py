--- conflicted
+++ resolved
@@ -321,12 +321,7 @@
        include_dirs += [ Path(this_dir) / 'xformers' / 'csrc' / 'attention' / 'hip_fmha' ]
 
        if os.getenv("FORCE_CK_TILED_KERNEL", "0") == "1":
-<<<<<<< HEAD
-           include_dirs += [ Path(this_dir) / 'third_party' / 'composable_kernel_tiled' / 'include',
-                             Path(this_dir) / 'third_party' / 'composable_kernel_tiled' / 'include' / 'ck']
-=======
            include_dirs += [ Path(this_dir) / 'third_party' / 'composable_kernel_tiled' / 'include']
->>>>>>> 2ee37807
        else:
            include_dirs += [ Path(this_dir) / 'third_party' / 'composable_kernel' / 'include']
            
