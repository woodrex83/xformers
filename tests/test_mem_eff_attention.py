# Copyright (c) Facebook, Inc. and its affiliates. All rights reserved.
#
# This source code is licensed under the BSD license found in the
# LICENSE file in the root directory of this source tree.

import logging
import math
import random
from functools import partial
from typing import List, Optional, Sequence, Tuple, Type, TypeVar

import pytest
import torch
import torch.nn.functional as F
from scipy.stats import binomtest
from torch.utils.checkpoint import checkpoint

import xformers.ops
from xformers.attn_bias_utils import create_attn_bias
from xformers.ops import fmha
from xformers.ops.fmha import ALL_BW_OPS, ALL_FW_OPS
from xformers.ops.fmha.common import AttentionFwOpBase, AttentionOpBase
from xformers.ops.fmha.dispatch import _dispatch_fw_priority_list

from .utils import assert_allclose, pack_kv_cache

torch.backends.cuda.matmul.allow_tf32 = False
cuda_only = pytest.mark.skipif(not torch.cuda.is_available(), reason="requires CUDA")
rocm_only = pytest.mark.skipif(
    not torch.cuda.is_available() or not torch.version.hip, reason="requires ROCM"
)
disable_on_rocm = pytest.mark.skipif(
    not not torch.version.hip, reason="could not be done on ROCM"
)

compute_capability = (0, 0)
if torch.cuda.is_available():
    compute_capability = torch.cuda.get_device_capability("cuda")
sm70_or_better_only = pytest.mark.skipif(
    compute_capability < (7, 0), reason="requires sm70+"
)
sm75_or_better_only = pytest.mark.skipif(
    compute_capability < (7, 5), reason="requires sm75+"
)
sm80_or_better_only = pytest.mark.skipif(
    compute_capability < (8, 0), reason="requires sm80+"
)
_devices = ["cpu", "cuda"] if torch.cuda.is_available() else ["cpu"]

T = TypeVar(
    "T", Type[fmha.common.AttentionFwOpBase], Type[fmha.common.AttentionBwOpBase]
)

logger = logging.getLogger("xformers")


def _filter_unsupported_ops(ops: Sequence[T]) -> Sequence[T]:
    return [
        op
        for op in ops
        if (
            "cpu" in op.SUPPORTED_DEVICES
            or op.CUDA_MINIMUM_COMPUTE_CAPABILITY <= compute_capability
        )
        and op.is_available()
    ]


ALL_FW_OPS = _filter_unsupported_ops(ALL_FW_OPS)
ALL_BW_OPS = _filter_unsupported_ops(ALL_BW_OPS)


def sample_random_supported_fw(
    inp: fmha.Inputs, seed: int
) -> Type[fmha.common.AttentionFwOpBase]:
    r = random.Random(seed)
    fw_ops = list(ALL_FW_OPS)
    r.shuffle(fw_ops)
    for op in fw_ops:
        if op.supports(inp):
            return op
    raise NotImplementedError(f"Could not find a FW operator for: {inp}")


def generate_test_shapes_B_Mq_Mkv_H_K_Kv(op):
    shapes = []
    for B in op._TEST_BATCH_SIZES:
        for Mq in [32, 256]:
            for Mkv in [32, 64, 256, 1024]:
                for K in op._TEST_K:
                    shapes.append((B, Mq, Mkv, 1, K, K))
        Mq = 256
        Mkv = 128
        K = 32
        H = 1
        # Weird values of parameters
        for M in [2, 3, 15, 31, 32, 34, 68, 72, 90, 132, 136]:
            shapes.append((B, M, Mkv, H, K, K))
            shapes.append((B, Mq, M, H, K, K))
        for _K in [1, 2, 3, 31, 34, 36, 38, 40, 64, 80, 160, 256 + 2, 256 + 8, 512]:
            if _K <= op.SUPPORTED_MAX_K:
                shapes.append((B, Mq, Mkv, H, _K, _K))
        # Different value for K / Kv
        if op.SUPPORTS_DIFFERENT_VALUE_EMBED:
            for _K in [32, 36, 64, 256 + 8]:
                shapes.append((B, Mq, Mkv, H, K, _K))
                shapes.append((B, Mq, Mkv, H, _K, K))
        # Exotic sizes
        for K in op._TEST_K:
            shapes.append((B, 16, 1024, H, K, K))
            shapes.append((B, 1024, 16, H, K, K))
        # Some number of heads
        for H in [3, 5, 12]:
            shapes.append((max(1, B // H), Mq, Mkv, H, K, K))
    # Filter-out not supported shapes
    shapes = [
        shape
        for shape in shapes
        if len(
            op.shape_not_supported_reasons(
                Mq=shape[1], Mkv=shape[2], K=shape[4], Kv=shape[5]
            )
        )
        == 0
    ]
    # Add some random shapes
    if op in [
        fmha.cutlass.FwOp,
        fmha.cutlass.BwOp,
        fmha.flash.BwOp,
    ]:
        K_CHOICES = [8 * i for i in range(1, 256 // 8)]
        r = random.Random(0)
        found_count = 0
        while found_count < 200:
            B = r.randint(1, 400)
            Mq = r.randint(1, 500)
            Mkv = r.randint(1, 500)
            H = r.randint(2, 11)
            B = max(B // H, 1)
            K = r.choice(K_CHOICES)
            Kv = r.choice(K_CHOICES)
            if not op.SUPPORTS_DIFFERENT_VALUE_EMBED:
                Kv = K
            if len(op.shape_not_supported_reasons(Mq, Mkv, K, Kv)):
                continue
            found_count += 1
            shapes.append((B, Mq, Mkv, H, K, Kv))
    return shapes


def make_id(op, device, dtype, bias_type, *shape):
    return (
        f"{op.NAME}-{device}-{str(dtype)}-{bias_type.__name__}"
        f"-{'-'.join([str(s) for s in shape])}"
    )


def _generate_op_device_dtype_biasT_B_Mq_Mkv_H_K_Kv(
    ops_list: Sequence[Type[fmha.AttentionOpBase]], max_shapes_per_op: int = 65000
):
    r = random.Random(0)
    combination = []
    ids = []
    for op in ops_list:
        op_count = 0
        # Sort list of masks, so it's deterministic across runs
        LIST_MASKS = list(sorted(op.SUPPORTED_ATTN_BIAS_TYPES, key=lambda x: str(x)))
        for shape in generate_test_shapes_B_Mq_Mkv_H_K_Kv(op):
            has_one = False
            for device in _devices:
                if device not in op.SUPPORTED_DEVICES:
                    continue
                for dtype in op.SUPPORTED_DTYPES:
                    bias_type = r.choice(LIST_MASKS)
                    # Avoid using too much memory
                    if bias_type not in [
                        type(None),
                        fmha.attn_bias.LowerTriangularMask,
                    ]:
                        B, Mq, Mkv, H, K, Kv = shape
                        B = min(B, 12)

                        if bias_type in {
                            fmha.attn_bias.BlockDiagonalCausalFromBottomRightMask,
                            fmha.attn_bias.BlockDiagonalCausalLocalAttentionFromBottomRightMask,
                        }:
                            Mq, Mkv = min(Mkv, Mq), max(Mkv, Mq) + 2
                        elif bias_type in {
                            fmha.attn_bias.BlockDiagonalCausalWithOffsetPaddedKeysMask,
                            fmha.attn_bias.PagedBlockDiagonalCausalWithOffsetPaddedKeysMask,
                        }:
                            Mq, Mkv = min(Mkv, Mq), max(Mkv, Mq)
                        shape = (B, Mq, Mkv, H, K, Kv)
                    combination.append((op, device, dtype, bias_type, *shape))
                    ids.append(
                        f"{op.NAME}-{device}-{str(dtype)}-{bias_type.__name__}"
                        f"-{'-'.join([str(s) for s in shape])}"
                    )
                    has_one = True
            if has_one:
                op_count += 1
            if op_count > max_shapes_per_op:
                break
        # Some specific shapes for which we want to run without any mask
        bias_type = type(None)
        for shape in (
            # Some strides/dims don't fit on an uint16
            (1, 128, 128, 300, 128, 128),
            (13, 1, 67, 200, 8, 8),
            (1, 1 + 2**16, 4, 1, 8, 8),
            (1, 4, 1 + 2**16, 1, 8, 8),
            # TODO: Some strides don't fit on an uint32
            # Crashes on Flash, Errors on Cutlass
            # (1, 1, 64000, 300, 128, 128)
        ):
            for device in _devices:
                if device not in op.SUPPORTED_DEVICES:
                    continue
                for dtype in op.SUPPORTED_DTYPES:
                    combination.append((op, device, dtype, bias_type, *shape))
    return {
        "argvalues": combination,
        "ids": [make_id(*c) for c in combination],
    }


parametrize_opFW_device_dtype_biasT_B_Mq_Mkv_H_K_Kv = pytest.mark.parametrize(
    "opFW_device_dtype_biasT_B_Mq_Mkv_H_K_Kv",
    **_generate_op_device_dtype_biasT_B_Mq_Mkv_H_K_Kv(ALL_FW_OPS),
)
parametrize_opFW_device_dtype_biasT_B_Mq_Mkv_H_K_Kv__xs = pytest.mark.parametrize(
    "opFW_device_dtype_biasT_B_Mq_Mkv_H_K_Kv",
    **_generate_op_device_dtype_biasT_B_Mq_Mkv_H_K_Kv(ALL_FW_OPS, max_shapes_per_op=1),
)
parametrize_opBW_device_dtype_biasT_B_Mq_Mkv_H_K_Kv = pytest.mark.parametrize(
    "opBW_device_dtype_biasT_B_Mq_Mkv_H_K_Kv",
    **_generate_op_device_dtype_biasT_B_Mq_Mkv_H_K_Kv(ALL_BW_OPS),
)
parametrize_opBW_device_dtype_biasT_B_Mq_Mkv_H_K_Kv__xs = pytest.mark.parametrize(
    "opBW_device_dtype_biasT_B_Mq_Mkv_H_K_Kv",
    **_generate_op_device_dtype_biasT_B_Mq_Mkv_H_K_Kv(ALL_BW_OPS, max_shapes_per_op=1),
)


def ref_attention(q, k, v, attn_bias=None, drop_mask=None, p=0.0, scale=None):
    if q.ndim == 5:

        def attn_bias_group(group: int):
            if isinstance(attn_bias, torch.Tensor):
                return attn_bias[:, group]
            if isinstance(attn_bias, fmha.attn_bias.LowerTriangularMaskWithTensorBias):
                return fmha.attn_bias.LowerTriangularMaskWithTensorBias(
                    attn_bias._bias[:, group]
                )
            return attn_bias

        return torch.stack(
            [
                ref_attention_bmhk(
                    q[:, :, g],
                    k[:, :, g],
                    v[:, :, g],
                    scale=scale,
                    attn_bias=attn_bias_group(g),
                )
                for g in range(q.shape[2])
            ],
            dim=2,
        )
    if q.ndim == 4:
        assert p == 0.0
        return ref_attention_bmhk(q, k, v, scale=scale, attn_bias=attn_bias)
    q = q.float()
    k = k.float()
    v = v.float()

    scale = scale if scale is not None else (1 / q.shape[-1] ** 0.5)
    q = q * scale

    attn = q @ k.transpose(-2, -1)
    if attn_bias is not None:
        if isinstance(attn_bias, xformers.ops.AttentionBias):
            # Always create in B,H,Mq,Mk format
            attn_bias_tensor = attn_bias.materialize(
                (q.shape[0], 1, q.shape[1], k.shape[1]),
                device=q.device,
                dtype=torch.float32,
            )
        else:
            attn_bias_tensor = attn_bias
        if attn_bias_tensor.ndim == 4:
            assert q.shape[0] == attn_bias_tensor.shape[0] * attn_bias_tensor.shape[1]
            attn_bias_tensor = attn_bias_tensor.reshape(
                [-1, *attn_bias_tensor.shape[2:]]
            )
        attn = attn + attn_bias_tensor.float()
    attn = attn.softmax(-1)
    if drop_mask is not None:
        attn = attn * (drop_mask / (1 - p))
    return attn @ v


def ref_attention_bmhk(q, k, v, attn_bias, scale=None) -> torch.Tensor:
    assert q.ndim == 4

    def T(t):
        return t.permute((0, 2, 1, 3)).reshape(
            [t.shape[0] * t.shape[2], t.shape[1], t.shape[3]]
        )

    if isinstance(attn_bias, xformers.ops.AttentionBias):
        attn_bias = attn_bias.materialize(
            (q.shape[0], q.shape[2], q.shape[1], k.shape[1]),
            device=q.device,
            dtype=torch.float32,
        ).reshape([q.shape[0] * q.shape[2], q.shape[1], k.shape[1]])
    out = ref_attention(T(q), T(k), T(v), attn_bias, scale=scale)
    out = out.reshape([q.shape[0], q.shape[2], q.shape[1], v.shape[3]])
    return out.permute((0, 2, 1, 3))


def ref_attention_splitk_bmhk(
    q, k, v, attn_bias, scale=None, split_k=None, dtype=None
) -> torch.Tensor:
    assert q.ndim == 4

    def T(t):
        return t.permute((0, 2, 1, 3)).reshape(
            [t.shape[0] * t.shape[2], t.shape[1], t.shape[3]]
        )

    if isinstance(attn_bias, xformers.ops.AttentionBias):
        attn_bias = attn_bias.materialize(
            (q.shape[0], q.shape[2], q.shape[1], k.shape[1]),
            device=q.device,
            dtype=torch.float32,
        ).reshape([q.shape[0] * q.shape[2], q.shape[1], k.shape[1]])
    out = ref_attention_splitk(
        T(q), T(k), T(v), attn_bias, scale=scale, split_k=split_k, dtype=dtype
    )
    out = out.reshape([q.shape[0], q.shape[2], q.shape[1], v.shape[3]])
    return out.permute((0, 2, 1, 3))


def ref_attention_splitk(
    q, k, v, attn_bias, scale=None, split_k=2, dtype=None
) -> torch.Tensor:
    if q.ndim == 5:

        def attn_bias_group(group: int):
            if isinstance(attn_bias, torch.Tensor):
                return attn_bias[:, group]
            if isinstance(attn_bias, fmha.attn_bias.LowerTriangularMaskWithTensorBias):
                return fmha.attn_bias.LowerTriangularMaskWithTensorBias(
                    attn_bias._bias[:, group]
                )
            return attn_bias

        return torch.stack(
            [
                ref_attention_splitk_bmhk(
                    q[:, :, g],
                    k[:, :, g],
                    v[:, :, g],
                    attn_bias=attn_bias_group(g),
                    split_k=split_k,
                    dtype=dtype,
                )
                for g in range(q.shape[2])
            ],
            dim=2,
        )

    if q.ndim == 4:
        return ref_attention_splitk_bmhk(
            q, k, v, attn_bias=attn_bias, split_k=split_k, dtype=dtype
        )
    assert q.ndim == 3
    if dtype is None:
        dtype = torch.float32
    q = q.to(dtype=dtype)
    k = k.to(dtype=dtype)
    v = v.to(dtype=dtype)

    if scale is None:
        scale = q.shape[-1] ** -0.5
    assert not q.isnan().any()
    q = q * scale
    assert not q.isnan().any()

    if attn_bias is not None:
        if isinstance(attn_bias, xformers.ops.AttentionBias):
            # Always create in B,H,Mq,Mk format
            attn_bias_tensor = attn_bias.materialize(
                (q.shape[0], 1, q.shape[1], k.shape[1]),
                device=q.device,
                dtype=torch.float32,
            )
        else:
            attn_bias_tensor = attn_bias
        if attn_bias_tensor.ndim == 4:
            assert q.shape[0] == attn_bias_tensor.shape[0] * attn_bias_tensor.shape[1]
            attn_bias_tensor = attn_bias_tensor.reshape(
                [-1, *attn_bias_tensor.shape[2:]]
            )

    split_size = k.size(-2) // split_k
    split_config = {"dim": -2, "split_size_or_sections": split_size}
    k_split = torch.split(k, **split_config)
    v_split = torch.split(v, **split_config)
    attn_bias_split = torch.split(
        attn_bias_tensor, dim=-1, split_size_or_sections=split_size
    )

    def compute_attention_split(q_whole, k_slice, v_slice, attn_bias_slice):
        p_slice = q_whole @ k_slice.transpose(-2, -1)
        p_slice += attn_bias_slice
        row_max = torch.max(p_slice, dim=-1, keepdim=True).values
        p_slice_scaled = p_slice - row_max
        p_slice_scaled[p_slice_scaled.isnan()] = float("-inf")
        s = torch.exp(p_slice_scaled)
        row_sumexp = torch.sum(s, dim=-1, keepdim=True)
        attn_slice = s @ v_slice
        return {
            "attn_slice": attn_slice,
            "row_max": row_max,
            "row_sumexp": row_sumexp,
        }

    splits = list(zip(k_split, v_split, attn_bias_split))

    slices = list(map(lambda s: compute_attention_split(q, s[0], s[1], s[2]), splits))
    out = torch.zeros_like(q)

    # reduce out over split-k slices

    global_max = torch.zeros_like(slices[0]["row_max"]).fill_(float("-inf"))
    global_sumexp = torch.zeros_like(slices[0]["row_sumexp"])

    for s in slices:
        local_out = s["attn_slice"]
        local_max = s["row_max"]
        local_sumexp = s["row_sumexp"]

        log_alpha = -torch.abs(local_max - global_max)
        alpha = torch.exp(log_alpha)
        alpha.nan_to_num_(1.0)

        pick_new = local_max < global_max
        new_coef = torch.where(pick_new, alpha, 1.0)
        curr_coef = torch.where(pick_new, 1.0, alpha)

        out = out * curr_coef + local_out * new_coef
        global_sumexp = global_sumexp * curr_coef + local_sumexp * new_coef
        global_max = torch.max(local_max, global_max)
    out /= global_sumexp
    return out


# this interface assumes the tensor is in BMHK, but q and k/v might have different number of heads
def ref_attention_mqa(q, k, v, attn_bias=None, drop_mask=None, p=0.0, scale=None):
    assert q.ndim == 4

    B, M, Hq, K = q.shape
    _, N, Hkv, Kv = v.shape
    nhead_ratio_qk = Hq // Hkv

    def attn_bias_head(head: int):
        if isinstance(attn_bias, torch.Tensor):
            assert attn_bias.ndim == 4
            _, H, _, _ = attn_bias.shape
            assert H == Hq
            bias_bghmn = attn_bias.reshape(B, Hkv, nhead_ratio_qk, M, N)
            return bias_bghmn[:, :, head]
        if isinstance(attn_bias, fmha.attn_bias.LowerTriangularMaskWithTensorBias):
            assert attn_bias._bias.ndim == 4
            _, H, _, _ = attn_bias._bias.shape
            assert H == Hq
            bias_bghmn = attn_bias._bias.reshape(B, Hkv, nhead_ratio_qk, M, N)
            return fmha.attn_bias.LowerTriangularMaskWithTensorBias(
                bias_bghmn[:, :, head]
            )
        return attn_bias

    q_bmghk = q.reshape((B, M, Hkv, nhead_ratio_qk, K))

    return torch.stack(
        [
            ref_attention_bmhk(
                q_bmghk[:, :, :, h],
                k,
                v,
                attn_bias=attn_bias_head(h),
            )
            for h in range(q_bmghk.shape[3])
        ],
        dim=3,
    ).reshape((B, M, Hq, Kv))


def _rand_partition(r: random.Random, total: int, n: int) -> List[int]:
    # returns list of n nonnegative integers summing to total
    idx = {0, total}
    while len(idx) < n + 1:
        idx.add(r.randint(1, total - 1))
    s = sorted(idx)
    return [e - b for b, e in zip(s[:-1], s[1:])]


def get_bias_grad(attn_bias, clear: bool = False) -> Optional[torch.Tensor]:
    tensor_with_grad: Optional[torch.Tensor] = None
    if isinstance(attn_bias, torch.Tensor):
        tensor_with_grad = attn_bias
    if isinstance(attn_bias, fmha.attn_bias.LowerTriangularMaskWithTensorBias):
        tensor_with_grad = attn_bias._bias
    if tensor_with_grad is not None:
        grad = tensor_with_grad.grad
        if clear:
            tensor_with_grad.grad = None
        return grad
    return None


def create_tensors(
    op: Type[AttentionOpBase],
    device,
    dtype,
    attn_bias_type,
    B,
    q_len,
    kv_len,
    h,
    k,
    kv,
    *,
    attn_bias_requires_grad: bool = False,
    fmt: str = "BMK",
    g: int = 1,
):
    torch.manual_seed(B * q_len + kv_len * k + kv)

    mask_is_bottom_right = attn_bias_type is not None and issubclass(
        attn_bias_type,
        (
            fmha.attn_bias.LowerTriangularFromBottomRightMask,
            fmha.attn_bias.LowerTriangularFromBottomRightLocalAttentionMask,
            fmha.attn_bias.BlockDiagonalCausalFromBottomRightMask,
            fmha.attn_bias.BlockDiagonalCausalLocalAttentionFromBottomRightMask,
            fmha.attn_bias.BlockDiagonalCausalLocalAttentionMask,
            fmha.attn_bias.LocalAttentionFromBottomRightMask,
        ),
    )
    if mask_is_bottom_right and q_len > kv_len:
        # Bottom-right attention and local-attention masks require q_len <= kv_len
        kv_len = q_len
    scale = 3
    if fmt == "BMK":
        query = torch.randn((B * h, q_len, k), device=device, dtype=dtype)
        key = torch.randn((B * h, kv_len, k), device=device, dtype=dtype)
        value = torch.randn((B * h, kv_len, kv), device=device, dtype=dtype)
    elif fmt == "BMHK":
        query = torch.randn((B, q_len, h, k), device=device, dtype=dtype)
        key = torch.randn((B, kv_len, h, k), device=device, dtype=dtype)
        value = torch.randn((B, kv_len, h, kv), device=device, dtype=dtype)
    else:
        assert fmt == "BMGHK"
        query = torch.randn((B, q_len, g, h, k), device=device, dtype=dtype)
        key = torch.randn((B, kv_len, g, 1, k), device=device, dtype=dtype)
        value = torch.randn((B, kv_len, g, 1, kv), device=device, dtype=dtype)

    for x in [query, key, value]:
        x.mul_(scale)

    if fmt == "BMGHK":
        # Expand - after the in-place mul
        key = key.expand((B, kv_len, g, h, k))
        value = value.expand((B, kv_len, g, h, k))

    if fmt == "BMK" and not fmha.common._is_bias_type_supported_in_BMK(attn_bias_type):
        attn_bias_type = None
    attn_bias = None
    if attn_bias_type is not None:
        attn_bias = create_attn_bias(
            attn_bias_type,
            batch_size=B,
            num_heads=h,
            num_heads_groups=g,
            q_len=q_len,
            kv_len=kv_len,
            dtype=dtype,
            device=device,
            requires_grad=attn_bias_requires_grad,
            fmt=fmt,
            op=op,
        )
        if isinstance(
            attn_bias,
            (
                fmha.attn_bias.BlockDiagonalMask,
                fmha.attn_bias.BlockDiagonalCausalWithOffsetPaddedKeysMask,
                fmha.attn_bias.PagedBlockDiagonalCausalWithOffsetPaddedKeysMask,
            ),
        ):
            query, key, value = [
                x.reshape([1, -1, *x.shape[2:]]) for x in [query, key, value]
            ]

    inputs = fmha.Inputs(query=query, key=key, value=value, attn_bias=attn_bias)
    reasons = op.not_supported_reasons(inputs)
    if reasons:
        err_msg = f"{op.NAME}: unsupported ({'/'.join(reasons)})"
        # Ensure we free memory to avoid OOMs
        del query, key, value, attn_bias, inputs
        pytest.skip(err_msg)
    return query, key, value, attn_bias


def bmhk2bmk(tensor) -> torch.Tensor:
    return (
        tensor.permute((0, 2, 1, 3))
        .contiguous()
        .view([tensor.shape[0] * tensor.shape[2], tensor.shape[1], tensor.shape[3]])
    )


def bmk2bmhk(tensor, num_heads: int) -> torch.Tensor:
    return tensor.reshape([-1, num_heads, tensor.shape[1], tensor.shape[2]]).permute(
        (0, 2, 1, 3)
    )


@pytest.mark.parametrize("fmt", ["BMK", "BMHK"])
@pytest.mark.parametrize("packed", [False, True])
@parametrize_opFW_device_dtype_biasT_B_Mq_Mkv_H_K_Kv
def test_forward(opFW_device_dtype_biasT_B_Mq_Mkv_H_K_Kv, packed, fmt, **kwargs):
    (
        op,
        device,
        dtype,
        bias_type,
        batch_size,
        q_len,
        kv_len,
        h,
        k,
        kv,
    ) = opFW_device_dtype_biasT_B_Mq_Mkv_H_K_Kv

    if packed and not (k == kv and q_len == kv_len):
        pytest.skip(
            f"packed incompatible with `k ({k}) != kv ({kv})` or `q_len ({q_len}) != kv_len ({kv_len})`"
        )
    if fmt == "BMK" and not fmha.common._is_bias_type_supported_in_BMK(bias_type):
        pytest.skip("BMK incompatible with this bias")

    query, key, value, attn_bias = create_tensors(
        *opFW_device_dtype_biasT_B_Mq_Mkv_H_K_Kv,
        fmt="BMHK" if packed else fmt,
        **kwargs,
    )

    if packed:
        c = torch.stack([query, key, value], 2)
        if fmt == "BMK":
            # bm3hk -> 3bhmk -> 3Bmk
            c = c.permute(2, 0, 3, 1, 4).view([3, -1, q_len, k])
            query, key, value = c[0], c[1], c[2]
            # Re-create bias in the right format
            attn_bias = create_attn_bias(
                bias_type=bias_type,
                batch_size=batch_size,
                num_heads=h,
                num_heads_groups=1,
                q_len=q_len,
                kv_len=kv_len,
                device=device,
                dtype=dtype,
                requires_grad=False,
                fmt=fmt,
                op=op,
            )
        elif fmt == "BMHK":
            # bm3hk -> 3 x bmhk
            query, key, value = xformers.ops.unbind(c, 2)
        else:
            assert False, f"Unsupport fmt {fmt} with packing"
        assert not query.is_contiguous()

    out = xformers.ops.memory_efficient_attention_forward(
        query, key, value, attn_bias, op=op
    )
    assert not out.isnan().any(), ("Output has NaNs", attn_bias)
    out2 = xformers.ops.memory_efficient_attention_forward(
        query, key, value, attn_bias, op=op
    )
    assert torch.allclose(out, out2, atol=0.0, rtol=0.0), (
        "Non-deterministic behavior",
        attn_bias,
    )

    ref = ref_attention(query, key, value, attn_bias)
    assert out.shape == ref.shape, out.shape
    assert_allclose(
        out.float(),
        ref,
        atol=op.ERROR_ATOL[dtype],
        rtol=op.ERROR_RTOL.get(dtype, 1e-5),
    )


@rocm_only
@pytest.mark.parametrize("hdim_k,hdim_v", [(64, 64), (128, 128)])
@pytest.mark.parametrize("nhead_q,nhead_kv", [(8, 1), (8, 2), (12, 4), (4, 4)])
@pytest.mark.parametrize("seqlen_q,seqlen_kv", [(100, 128), (128, 100), (200, 1000)])
@pytest.mark.parametrize("batches", [100, 64, 1])
@pytest.mark.parametrize("dtype", [torch.float16, torch.bfloat16])
@pytest.mark.parametrize(
    "attn_bias_type", [type(None), torch.Tensor, fmha.attn_bias.LowerTriangularMask]
)
@pytest.mark.parametrize("op", [fmha.ck.FwOp])
def test_mqa_forward(
    op,
    attn_bias_type,
    dtype,
    batches: int,
    seqlen_kv: int,
    seqlen_q: int,
    nhead_kv: int,
    nhead_q: int,
    hdim_v: int,
    hdim_k: int,
):
    B = batches
    M = seqlen_q
    N = seqlen_kv
    Hq = nhead_q
    Hkv = nhead_kv
    K = hdim_k
    Kv = hdim_v
    nhead_ratio_qk = Hq // Hkv

    device = torch.device("cuda")

    torch.manual_seed(B * M + N * K + Hq * Hkv + Kv)

    scale = 3
    query = torch.randn((B, M, Hq, K), device=device, dtype=dtype).mul_(scale)
    key = torch.randn((B, N, Hkv, K), device=device, dtype=dtype).mul_(scale)
    value = torch.randn((B, N, Hkv, Kv), device=device, dtype=dtype).mul_(scale)

    attn_bias = None
    if attn_bias_type is not None:
        attn_bias = create_attn_bias(
            attn_bias_type,
            batch_size=B,
            num_heads=Hq,
            num_heads_groups=nhead_ratio_qk,
            q_len=M,
            kv_len=N,
            dtype=dtype,
            device=device,
            requires_grad=False,
            fmt="BMHK",
            op=op,
        )

    inputs = fmha.Inputs(query=query, key=key, value=value, attn_bias=attn_bias)
    reasons = op.not_supported_reasons(inputs)
    if reasons:
        err_msg = f"{op.NAME}: unsupported ({'/'.join(reasons)})"
        # Ensure we free memory to avoid OOMs
        del query, key, value, attn_bias, inputs
        assert False, err_msg

    out = xformers.ops.memory_efficient_attention_forward(
        query, key, value, attn_bias, op=op
    )
    assert not out.isnan().any(), ("Output has NaNs", attn_bias)
    out2 = xformers.ops.memory_efficient_attention_forward(
        query, key, value, attn_bias, op=op
    )
    assert torch.allclose(out, out2, atol=0.0, rtol=0.0), (
        "Non-deterministic behavior",
        attn_bias,
    )

    ref = ref_attention_mqa(query, key, value, attn_bias)
    assert out.shape == ref.shape, out.shape
    assert_allclose(
        out.float(),
        ref,
        atol=op.ERROR_ATOL[dtype],
        rtol=op.ERROR_RTOL.get(dtype, 1e-5),
    )


@cuda_only
@pytest.mark.parametrize("k_len", [5, 6, 32])
@pytest.mark.parametrize("batch_size", [1, 4])
@pytest.mark.parametrize("kv_len", [128, 512])
@pytest.mark.parametrize("q_len", [128, 512])
def test_key_query_all_ones(q_len, kv_len, batch_size, k_len):
    device = "cuda"
    scale = 3
    query = torch.ones((batch_size, q_len, k_len), device=device)
    key = torch.ones((batch_size, kv_len, k_len), device=device)
    value = torch.randn((batch_size, kv_len, k_len), device=device) * scale

    out = xformers.ops.memory_efficient_attention(query, key, value)
    # this should be equivalent to the average over value
    ref = value.mean(1, keepdim=True).expand_as(query)

    assert_allclose(out, ref, atol=1e-5)


def _block_diag_reshape_lse(
    lse: torch.Tensor, q_seqinfo: fmha.attn_bias._SeqLenInfo
) -> torch.Tensor:
    """LSE can be padded, let's remove the padding"""
    parts = []
    for slice, (start, end) in zip(lse.unbind(0), q_seqinfo.intervals()):
        parts.append(slice[:, : end - start])
    return torch.cat(parts, dim=1).unsqueeze(1)


@parametrize_opFW_device_dtype_biasT_B_Mq_Mkv_H_K_Kv
def test_logsumexp(opFW_device_dtype_biasT_B_Mq_Mkv_H_K_Kv):
    (
        op,
        device,
        dtype,
        bias_type,
        batch_size,
        q_len,
        kv_len,
        h,
        k,
        kv,
    ) = opFW_device_dtype_biasT_B_Mq_Mkv_H_K_Kv

    if op is fmha.ck.FwOp:
        pytest.skip("logsumexp is not yet supported by ck-tiled fmha!")

    query, key, value, attn_bias = create_tensors(
        *opFW_device_dtype_biasT_B_Mq_Mkv_H_K_Kv, fmt="BMK"
    )

    _out, lse = xformers.ops.memory_efficient_attention_forward_requires_grad(
        query,
        key,
        value,
        op=op,
        attn_bias=attn_bias,
    )
    attn = (query.float() / k**0.5) @ key.float().transpose(-2, -1)
    if attn_bias is not None:
        if isinstance(attn_bias, xformers.ops.AttentionBias):
            tensor_bias = attn_bias.materialize(
                (query.shape[0], 1, query.shape[1], key.shape[1]),
                device=query.device,
                dtype=torch.float32,
            )
        else:
            assert isinstance(attn_bias, torch.Tensor)
            tensor_bias = attn_bias
        if tensor_bias.ndim == 4:
            tensor_bias = tensor_bias.reshape([-1, *tensor_bias.shape[2:]])
        attn = attn + tensor_bias.float()
    ref_lse = attn.logsumexp(-1)
    if isinstance(attn_bias, fmha.attn_bias.BlockDiagonalMask):
        lse = _block_diag_reshape_lse(lse, attn_bias.q_seqinfo)
    assert_allclose(lse[:, 0, : ref_lse.shape[1]], ref_lse, atol=2e-4)


@cuda_only
@pytest.mark.parametrize("op", [fmha.cutlass.FwOp, fmha.flash.FwOp])
def test_logsumexp_mqa(op):
    if not op.is_available():
        pytest.skip("not available")

    dtype = torch.float16
    s = 3
    query = torch.randn([1, 1, 32, 128], dtype=dtype, device="cuda") * s
    key = (torch.randn([1, 16, 1, 128], dtype=dtype, device="cuda") * s).expand(
        -1, -1, 32, -1
    )
    value = (torch.randn([1, 16, 1, 128], dtype=dtype, device="cuda") * s).expand(
        -1, -1, 32, -1
    )
    assert key.stride(2) == 0

    _, lse = xformers.ops.memory_efficient_attention_forward_requires_grad(
        query,
        key,
        value,
        op=op,
    )
    query, key, value = [x[0].transpose(0, 1) for x in [query, key, value]]
    attn = (query.float() / query.shape[-1] ** 0.5) @ key.float().transpose(-2, -1)
    ref_lse = attn.logsumexp(-1)
    assert_allclose(lse[0, :, 0], ref_lse[:, 0], atol=2e-4)


@pytest.mark.parametrize("fmt", ["BMK", "BMHK"])
@pytest.mark.parametrize("grad_out_contiguous", [False, True])
@parametrize_opBW_device_dtype_biasT_B_Mq_Mkv_H_K_Kv
def test_backward(
    opBW_device_dtype_biasT_B_Mq_Mkv_H_K_Kv,
    grad_out_contiguous,
    fmt,
):
    (
        op_bw,
        device,
        dtype,
        bias_type,
        batch_size,
        q_len,
        kv_len,
        h,
        k,
        kv,
    ) = opBW_device_dtype_biasT_B_Mq_Mkv_H_K_Kv
    attn_bias_requires_grad = (
        random.Random(q_len + kv_len * batch_size).randint(0, 1) > 0
    )
    query, key, value, attn_bias = create_tensors(
        *opBW_device_dtype_biasT_B_Mq_Mkv_H_K_Kv,
        attn_bias_requires_grad=attn_bias_requires_grad,
        fmt=fmt,
    )

    # To understand why we do this, check the comment on the
    # `AttentionBwOpBase` class
    scale = None
    if op_bw.SUPPORTS_CUSTOM_SCALE and query.shape[-1] < 32:
        scale = (1 / 32) ** 0.5
    op_fw = (
        sample_random_supported_fw(
            fmha.Inputs(query=query, key=key, value=value, attn_bias=attn_bias),
            seed=q_len * kv + kv_len * k,
        )
        if op_bw != fmha.cutlass.BwOp
        else fmha.cutlass.FwOp
    )
    qkv = None

    if (
        fmt == "BMHK"
        and query.shape[3] == value.shape[3]
        and query.shape[1] == value.shape[1]
    ):
        qkv = torch.stack([query, key, value], 2)
        qkv.requires_grad_(True)
        # bm3hk -> 3 x bmhk
        query, key, value = xformers.ops.unbind(qkv, 2)
        assert not query.is_contiguous()

    query.requires_grad_(True)
    key.requires_grad_(True)
    value.requires_grad_(True)

    if not op_bw.supports(fmha.Inputs(query, key, value, attn_bias)):
        pytest.skip("inputs not supported")

    out = xformers.ops.memory_efficient_attention(
        query, key, value, attn_bias, scale=scale, op=(op_fw, op_bw)
    )

    grad_out = torch.randn_like(out)
    if grad_out_contiguous is False:
        grad_out = torch.tensor([1.0], dtype=query.dtype, device=device)[
            None, None, :
        ].expand_as(out)

    out.backward(grad_out)

    if qkv is None and op_bw == fmha.cutlass.BwOp:
        assert query.stride() == query.grad.stride()

    grads = []
    if qkv is None:
        grads = [query.grad, key.grad, value.grad]
        query.grad = None
        key.grad = None
        value.grad = None
    else:
        grads = [qkv.grad]
        qkv.grad = None
    if attn_bias_requires_grad:
        attn_bias_grad = get_bias_grad(attn_bias, clear=True)
        if attn_bias_grad is not None:
            grads.append(attn_bias_grad)

    ref = ref_attention(query, key, value, attn_bias, scale=scale)
    ref.backward(grad_out)

    assert_allclose(
        out.float(),
        ref.float(),
        "fw pass",
        atol=op_fw.ERROR_ATOL[dtype],
        rtol=op_fw.ERROR_RTOL[dtype],
    )

    del out
    del grad_out
    del ref

    atol = op_bw.ERROR_ATOL[dtype]
    rtol = op_bw.ERROR_RTOL[dtype]

    grads_ref = []
    grads_name = []
    if qkv is None:
        assert isinstance(query.grad, torch.Tensor)
        assert isinstance(key.grad, torch.Tensor)
        assert isinstance(value.grad, torch.Tensor)
        grads_ref = [query.grad, key.grad, value.grad]
        grads_name = ["query", "key", "value"]
    else:
        assert isinstance(qkv.grad, torch.Tensor)
        grads_ref = [qkv.grad]
        grads_name = ["qkv"]

    if attn_bias_requires_grad:
        attn_bias_grad = get_bias_grad(attn_bias)
        if attn_bias_grad is not None:
            grads_ref.append(attn_bias.grad)
            grads_name.append("bias")

    del query
    del key
    del value
    del qkv

    assert len(grads_ref) == len(
        grads
    ), "Wrong number of gradients (maybe bias grad didn't backprop?)"
    for name, calc_grad, ref_grad in zip(grads_name, grads, grads_ref):
        assert_allclose(
            calc_grad,
            ref_grad,
            msg=f"{op_fw.NAME}+{op_bw.NAME}:{name}",
            atol=atol,
            rtol=rtol,
        )


def _vec_binom_test(x, n, p):
    """
    vectorized implementation of scipy.stats.binom_test
    this makes our tests much faster
    reference: https://github.com/scipy/scipy/blob/v1.8.0/scipy/stats/_morestats.py#L2609-L2702
    """
    import numpy as np
    from scipy.stats import distributions

    x = np.atleast_1d(x)
    d = distributions.binom.pmf(x, n, p)[:, None]
    rerr = 1 + 1e-7
    # x < p * n case
    i = np.arange(np.ceil(p * n), n + 1)
    y = np.sum(distributions.binom.pmf(i, n, p) <= d * rerr, axis=1)
    pval1 = distributions.binom.cdf(x, n, p) + distributions.binom.sf(n - y, n, p)

    # other case
    i = np.arange(np.floor(p * n) + 1)
    y = np.sum(distributions.binom.pmf(i, n, p) <= d * rerr, axis=1)
    pval2 = distributions.binom.cdf(y - 1, n, p) + distributions.binom.sf(x - 1, n, p)

    pval = np.where(x < p * n, pval1, pval2)
    pval = np.minimum(1.0, pval)
    return pval


def _get_drop_mask(op, batch_size, q_len, kv_len, p, device):
    if op == fmha.cutlass.FwOp:
        mask = torch.empty((batch_size, 1, q_len, kv_len), device=device)
        rand_uniform = torch.ops.xformers._cutlass_rand_uniform(p, mask)
        mask = (rand_uniform > p).to(torch.float32)
        mask = mask.reshape(batch_size, q_len, kv_len)
    else:
        mask = torch.empty((batch_size, q_len, kv_len), device=device)
        mask = torch.ops.xformers._temp_dropout(mask, p)

    return mask


@cuda_only
@pytest.mark.parametrize("attn_bias", [None, fmha.attn_bias.LowerTriangularMask()])
@pytest.mark.parametrize("seed", [42, 124])
@pytest.mark.parametrize("p", [0.3, 0.7])
@pytest.mark.parametrize("k_len", [32])
@pytest.mark.parametrize("batch_size", [1, 2])
@pytest.mark.parametrize("kv_len", [3, 15, 32, 33, 65])
@pytest.mark.parametrize("q_len", [2, 33])
@pytest.mark.parametrize("op", ALL_FW_OPS, ids=list(map(lambda t: t.NAME, ALL_FW_OPS)))
def test_dropout(op, q_len, kv_len, batch_size, k_len, p, seed, attn_bias):
    device = "cuda"
    scale = 3
    query = torch.randn((batch_size, q_len, k_len), device=device) * scale
    key = torch.randn((batch_size, kv_len, k_len), device=device) * scale
    value = torch.randn((batch_size, kv_len, k_len), device=device) * scale

    inputs_for_support_check = fmha.Inputs(query, key, value, attn_bias, p, None)
    if not op.supports(inputs_for_support_check):
        del query, key, value, attn_bias
        pytest.skip(f"{op.NAME}: unsupported input")

    torch.manual_seed(seed)
    out = xformers.ops.memory_efficient_attention(
        query, key, value, attn_bias, p, op=(op, None)
    )

    torch.manual_seed(seed)
    out2 = xformers.ops.memory_efficient_attention(
        query, key, value, attn_bias, p, op=(op, None)
    )

    assert_allclose(out, out2, "dropout reproducibility")

    torch.manual_seed(seed)
    mask = _get_drop_mask(op, batch_size, q_len, kv_len, p, device)
    ref = ref_attention(query, key, value, attn_bias, mask, p)
    assert_allclose(out, ref, atol=2e-4), f"{(out - ref).abs().max()}"

    num_trials = 1000
    p_val_tol = 1e-6
    keep_prob = 1 - p
    masks = []
    for i in range(num_trials):
        mask = _get_drop_mask(op, batch_size, q_len, kv_len, p, device)
        masks.append(mask.clone().cpu())
    masks = torch.stack(masks, dim=0)
    p_value = binomtest(int(masks.sum()), masks.numel(), p=keep_prob).pvalue
    assert p_value > p_val_tol, p_value
    masks = masks.sum(0).flatten()
    p_values = _vec_binom_test(masks, num_trials, p=keep_prob)
    assert all(p_values > p_val_tol)


def _test_dropout_backward(q_len, kv_len, batch_size, k, p, op, dtype):
    if dtype is torch.bfloat16 and compute_capability < (8, 0):
        pytest.skip("bf16 requires Sm80")
    if not op.is_available():
        pytest.skip()

    scale = 3
    device = "cuda"
    query = torch.randn((batch_size, q_len, k), device=device, dtype=dtype) * scale
    key = torch.randn((batch_size, kv_len, k), device=device, dtype=dtype) * scale
    value = torch.randn((batch_size, kv_len, k), device=device, dtype=dtype) * scale

    query.requires_grad_(True)
    key.requires_grad_(True)
    value.requires_grad_(True)

    grad_out = torch.ones_like(query)

    assert op.supports(fmha.Inputs(query=query, key=key, value=value, p=p))

    seed = 42
    torch.manual_seed(seed)
    out = xformers.ops.memory_efficient_attention(query, key, value, p=p, op=(op, None))

    out.backward(grad_out)

    grad_q = query.grad
    grad_k = key.grad
    grad_v = value.grad

    query.grad = None
    key.grad = None
    value.grad = None

    torch.manual_seed(seed)
    mask = _get_drop_mask(op, batch_size, q_len, kv_len, p, device)

    ref = ref_attention(query, key, value, None, mask, p)
    ref.backward(grad_out)

    atol, rtol = (
        fmha.AttentionBwOpBase.ERROR_ATOL[dtype],
        fmha.AttentionBwOpBase.ERROR_RTOL[dtype],
    )
    assert_allclose(
        grad_v,
        value.grad,
        "grad_v",
        atol=atol,
        rtol=rtol,
    )
    # TODO: Investigate why precision is worse
    if dtype in [torch.float16, torch.bfloat16]:
        atol = atol * 2 + 0.15
        rtol = rtol * 2
    assert_allclose(
        grad_q,
        query.grad,
        "grad_q",
        atol=atol,
        rtol=rtol,
    )
    assert_allclose(
        grad_k,
        key.grad,
        "grad_k",
        atol=atol,
        rtol=rtol,
    )


@cuda_only
@pytest.mark.parametrize("p", [0.3, 0.7])
@pytest.mark.parametrize("k", [5, 6, 32])
@pytest.mark.parametrize("batch_size", [1, 2])
@pytest.mark.parametrize("kv_len", [3, 15, 32, 33])
@pytest.mark.parametrize("q_len", [2, 33])
def test_dropout_backward_small_k(q_len, kv_len, batch_size, k, p):
    _test_dropout_backward(
        q_len, kv_len, batch_size, k, p, op=fmha.small_k.FwOp, dtype=torch.float32
    )


@cuda_only
@pytest.mark.parametrize("p", [0.000001, 0.3, 0.7])
@pytest.mark.parametrize("k", [16, 128, 256])
@pytest.mark.parametrize("batch_size", [1, 2])
@pytest.mark.parametrize("kv_len", [3, 248, 256])
@pytest.mark.parametrize("q_len", [3, 248, 256])
@pytest.mark.parametrize("dt", ["f16", "bf16", "f32"])
def test_dropout_backward_cutlass(dt, q_len, kv_len, batch_size, k, p):
    _test_dropout_backward(
        q_len,
        kv_len,
        batch_size,
        k,
        p,
        op=fmha.cutlass.FwOp,
        dtype={"f16": torch.float16, "bf16": torch.bfloat16, "f32": torch.float32}[dt],
    )


@cuda_only
@disable_on_rocm
@pytest.mark.parametrize("k_len", [32])
@pytest.mark.parametrize("batch_size", [1])
@pytest.mark.parametrize("kv_len", [3 * 32])
@pytest.mark.parametrize("q_len", [3 * 32])
def test_memory_efficient_attention_full_block_masked(q_len, kv_len, batch_size, k_len):
    device = "cuda"
    op_fw = fmha.small_k.FwOp
    op_bw = fmha.small_k.BwOp

    scale = 3
    query = torch.randn((batch_size, q_len, k_len), device=device) * scale
    key = torch.randn((batch_size, kv_len, k_len), device=device) * scale
    value = torch.randn((batch_size, kv_len, k_len), device=device) * scale

    # in this case, most of the blocks in a row get masked
    attn_bias = torch.full((3, 32), float("-inf"), device=device)
    attn_bias[:2, :4] = 0
    attn_bias = attn_bias.flatten()[None, None, :].expand(1, q_len, -1)

    out = xformers.ops.memory_efficient_attention(
        query, key, value, attn_bias, op=(op_fw, op_bw)
    )
    ref = ref_attention(query, key, value, attn_bias)

    assert_allclose(
        out, ref, atol=op_fw.ERROR_ATOL[query.dtype], rtol=op_fw.ERROR_RTOL[query.dtype]
    )

    query.requires_grad_(True)
    key.requires_grad_(True)
    value.requires_grad_(True)

    grad_out = torch.ones_like(query)

    out = xformers.ops.memory_efficient_attention(query, key, value, attn_bias)
    out.backward(grad_out)

    grad_q = query.grad
    grad_k = key.grad
    grad_v = value.grad

    query.grad = None
    key.grad = None
    value.grad = None

    ref = ref_attention(query, key, value, attn_bias)
    ref.backward(grad_out)

    atol = op_bw.ERROR_ATOL[query.dtype]
    rtol = op_bw.ERROR_RTOL[query.dtype]
    assert_allclose(grad_q, query.grad, "grad_q", atol=atol, rtol=rtol)
    assert_allclose(grad_k, key.grad, "grad_k", atol=atol, rtol=rtol)
    assert_allclose(grad_v, value.grad, "grad_v", atol=atol, rtol=rtol)


@pytest.mark.parametrize("fmt", ["BMK", "BMHK"])
@parametrize_opBW_device_dtype_biasT_B_Mq_Mkv_H_K_Kv__xs
def test_lowlevel_api_shapes(opBW_device_dtype_biasT_B_Mq_Mkv_H_K_Kv, fmt):
    query, key, value, attn_bias = create_tensors(
        *opBW_device_dtype_biasT_B_Mq_Mkv_H_K_Kv, fmt=fmt
    )
    grad_out = torch.ones_like(query)
    query.requires_grad_(True)
    key.requires_grad_(True)
    value.requires_grad_(True)

    out, lse = xformers.ops.memory_efficient_attention_forward_requires_grad(
        query, key, value, attn_bias
    )
    assert out.ndim == query.ndim
    dq, dk, dv = xformers.ops.memory_efficient_attention_backward(
        grad_out, out, lse, query, key, value, attn_bias
    )
    assert dq.shape == query.shape
    assert dk.shape == key.shape
    assert dv.shape == value.shape


@parametrize_opFW_device_dtype_biasT_B_Mq_Mkv_H_K_Kv__xs
def test_cuda_streams(
    opFW_device_dtype_biasT_B_Mq_Mkv_H_K_Kv,
):
    (
        op,
        device,
        dtype,
        bias_type,
        batch_size,
        q_len,
        kv_len,
        h,
        k,
        kv,
    ) = opFW_device_dtype_biasT_B_Mq_Mkv_H_K_Kv
    if device != "cuda":
        pytest.skip("Not CUDA")

    bias_type = None
    opFW_device_dtype_biasT_B_Mq_Mkv_H_K_Kv = [
        op,
        device,
        dtype,
        bias_type,
        batch_size,
        q_len,
        kv_len,
        h,
        k,
        kv,
    ]
    s_hipri = torch.cuda.Stream(priority=-1)
    s_lopri = torch.cuda.Stream(priority=0)
    query, key, value, attn_bias = create_tensors(
        *opFW_device_dtype_biasT_B_Mq_Mkv_H_K_Kv, fmt="BMHK"
    )
    torch.cuda.synchronize()
    with torch.cuda.stream(s_lopri):
        torch.cuda._sleep(100_000_000)  # wait 100m cycles
        query *= 2
    s_hipri.wait_stream(s_lopri)
    with torch.cuda.stream(s_hipri):
        # If the kernel is scheduled in the main stream
        # `query * 2` has not been executed yet
        out = xformers.ops.memory_efficient_attention(query, key, value, op=(op, None))
    # Test that `s_lopri` is still sleeping
    # and that `query *= 2` has not been executed yet
    query2_main_stream = query * 2
    torch.cuda.synchronize()
    # TODO: Figure out why this is failing sometimes
    # The sleep timer seems to be high enough already ...
    # assert torch.allclose(query2_main_stream, query), "Need to increase sleep time"
    del query2_main_stream

    ref = ref_attention(query, key, value)
    assert out.shape == ref.shape, out.shape

    assert_allclose(
        out.float(),
        ref.float(),
        atol=op.ERROR_ATOL[dtype],
        rtol=op.ERROR_RTOL.get(dtype, 1e-5),
    )


@parametrize_opBW_device_dtype_biasT_B_Mq_Mkv_H_K_Kv__xs
def test_custom_scale(opBW_device_dtype_biasT_B_Mq_Mkv_H_K_Kv):
    p = 0.0
    scale = 0.1

    (
        op_bw,
        device,
        dtype,
        _,
        B,
        q_len,
        kv_len,
        H,
        k,
        Kv,
    ) = opBW_device_dtype_biasT_B_Mq_Mkv_H_K_Kv
    torch.manual_seed(q_len + kv_len + k)
    if device != "cuda":
        pytest.skip("Not CUDA")

    query, key, value, attn_bias = create_tensors(
        *opBW_device_dtype_biasT_B_Mq_Mkv_H_K_Kv, fmt="BMK"
    )
    inputs = fmha.Inputs(
        query=query, key=key, value=value, attn_bias=attn_bias, scale=scale
    )
    op_fw = sample_random_supported_fw(inputs, seed=q_len * k + kv_len * k)
    grad_out = query.new_ones(B * H, q_len, Kv)
    query.requires_grad_(True)
    key.requires_grad_(True)
    value.requires_grad_(True)

    reasons = op_fw.not_supported_reasons(inputs)
    if reasons:
        pytest.skip(f"{op_fw.NAME}: unsupported ({'/'.join(reasons)})")
    reasons = op_bw.not_supported_reasons(inputs)
    if reasons:
        pytest.skip(f"{op_bw.NAME}: unsupported ({'/'.join(reasons)})")

    # NOTE: we still need to scale the inputs to not blowup
    # the pre-softmax values (numerical stability)
    s = k**-0.5
    out = xformers.ops.memory_efficient_attention(
        query * s, key, value, attn_bias, p, scale, op=(op_fw, op_bw)
    )
    out.backward(grad_out)
    grad_q, grad_k, grad_v = query.grad, key.grad, value.grad
    query.grad = key.grad = value.grad = None

    ref = ref_attention(query * s, key, value, attn_bias, None, p, scale)
    ref.backward(grad_out)
    ref_grad_q, ref_grad_k, ref_grad_v = query.grad, key.grad, value.grad
    query.grad = key.grad = value.grad = None

    atol = op_fw.ERROR_ATOL[dtype]
    rtol = op_fw.ERROR_RTOL[dtype]
    assert_allclose(out.float(), ref.float(), "out", atol=atol, rtol=rtol)
    atol = op_bw.ERROR_ATOL[dtype]
    rtol = op_bw.ERROR_RTOL[dtype]
    assert_allclose(grad_q, ref_grad_q, "grad_q", atol=atol, rtol=rtol)
    assert_allclose(grad_k, ref_grad_k, "grad_k", atol=atol, rtol=rtol)
    assert_allclose(grad_v, ref_grad_v, "grad_v", atol=atol, rtol=rtol)


def apply_attention(query, key, value, attn_bias, op_fw, proj):
    x = xformers.ops.memory_efficient_attention(
        query, key, value, attn_bias=attn_bias, op=(op_fw, None)
    )
    x = proj(x)
    return x


@pytest.mark.parametrize("use_reentrant", [False, True])
@parametrize_opFW_device_dtype_biasT_B_Mq_Mkv_H_K_Kv__xs
def test_grad_checkpointing(
    opFW_device_dtype_biasT_B_Mq_Mkv_H_K_Kv,
    use_reentrant,
):
    fmt = "BMHK"
    (
        op,
        device,
        dtype,
        bias_type,
        batch_size,
        q_len,
        kv_len,
        h,
        k,
        kv,
    ) = opFW_device_dtype_biasT_B_Mq_Mkv_H_K_Kv
    if op is fmha.triton.FwOp:
        pytest.skip("Triton Flash Attention 2 doesn't support backward pass yet")
    if op is fmha.triton_splitk.FwOp:
        pytest.skip("Triton Flash Decoding doesn't support backward pass yet")
    if op is fmha.ck.FwOp:
        pytest.skip("ck-tiled FMHA doesn't supported backward pass yet")

    bias_type = None
    opFW_device_dtype_biasT_B_Mq_Mkv_H_K_Kv = (
        op,
        device,
        dtype,
        bias_type,
        batch_size,
        q_len,
        kv_len,
        h,
        k,
        kv,
    )
    query, key, value, attn_bias = create_tensors(
        *opFW_device_dtype_biasT_B_Mq_Mkv_H_K_Kv,
        fmt=fmt,
    )
    qkv = None

    if (
        fmt == "BMHK"
        and query.shape[3] == value.shape[3]
        and query.shape[1] == value.shape[1]
    ):
        qkv = torch.stack([query, key, value], 2)
        qkv.requires_grad_(True)
        # bm3hk -> 3 x bmhk
        query, key, value = xformers.ops.unbind(qkv, 2)
        assert not query.is_contiguous()

    query.requires_grad_(True)
    key.requires_grad_(True)
    value.requires_grad_(True)

    proj = torch.nn.Linear(kv, k, device=device, dtype=dtype)

    x = query
    for _ in range(5):
        x = checkpoint(
            apply_attention,
            x,
            key,
            value,
            attn_bias,
            op,
            proj,
            use_reentrant=use_reentrant,
        )
    x.mean().backward()


ALL_FW_OPS_NO_SMALLK = [op for op in ALL_FW_OPS if op is not fmha.small_k.FwOp]


@pytest.mark.parametrize(
    "op", ALL_FW_OPS_NO_SMALLK, ids=[op.NAME for op in ALL_FW_OPS_NO_SMALLK]
)
def test_unsupported_cpu(op: Type[fmha.AttentionFwOpBase]):
    q = torch.empty([1, 1, 1, 32])
    with pytest.raises(ValueError):
        fmha.memory_efficient_attention(q, q, q, op=(op, None))


@cuda_only
@pytest.mark.parametrize(
    "op", ALL_FW_OPS_NO_SMALLK, ids=[op.NAME for op in ALL_FW_OPS_NO_SMALLK]
)
def test_unsupported_stride_lastdim(op: Type[fmha.AttentionFwOpBase]):
    q = torch.empty([1, 1, 32, 4], device="cuda", dtype=torch.float16).permute(
        0, 3, 1, 2
    )

<<<<<<< HEAD
    if skip_reasons := op.not_supported_reasons(fmha.Inputs(q, q, q)):
        pytest.skip("; ".join(skip_reasons))

=======
>>>>>>> 051b56aa
    try:
        fmha.memory_efficient_attention(q, q, q, op=(op, None))
    except ValueError as e:
        if "Only work on pre-MLIR triton for now" in str(e):
            pytest.skip("Only work on pre-MLIR triton for now")
        q = q.contiguous()
        fmha.memory_efficient_attention(q, q, q, op=(op, None))


@cuda_only
@pytest.mark.parametrize(
    "op", ALL_FW_OPS_NO_SMALLK, ids=[op.NAME for op in ALL_FW_OPS_NO_SMALLK]
)
def test_unsupported_stride_alignment(op: Type[fmha.AttentionFwOpBase]):
    q = torch.empty([1, 2, 1, 33], device="cuda", dtype=torch.float16)[:, :, :, :32]

<<<<<<< HEAD
    if skip_reasons := op.not_supported_reasons(fmha.Inputs(q, q, q)):
        pytest.skip("; ".join(skip_reasons))

=======
>>>>>>> 051b56aa
    try:
        fmha.memory_efficient_attention(q, q, q, op=(op, None))
    except ValueError as e:
        if "Only work on pre-MLIR triton for now" in str(e):
            pytest.skip("Only work on pre-MLIR triton for now")
        q = q.contiguous()
        fmha.memory_efficient_attention(q, q, q, op=(op, None))


@sm75_or_better_only
def test_unsupported_dropout_combine_flash_cutlass() -> None:
    q = torch.empty(
        [1, 4, 1, 16], device="cuda", dtype=torch.float16, requires_grad=True
    )
    with pytest.raises(ValueError):
        out = fmha.memory_efficient_attention(
            q, q, q, p=0.1, op=(fmha.cutlass.FwOp, fmha.flash.BwOp)
        )
        out.backward(out)
    with pytest.raises(ValueError):
        out = fmha.memory_efficient_attention(
            q, q, q, p=0.1, op=(fmha.flash.FwOp, fmha.cutlass.BwOp)
        )
        out.backward(out)


def test_attn_bias_causal() -> None:
    m = -math.inf
    causal_mask = torch.tensor([[0, m], [0, 0], [0, 0]])
    tensor_bias = torch.tensor([[1.0, 2.0], [3.0, 4.0], [5.0, 6.0]])

    attn_bias = fmha.attn_bias.LowerTriangularMask()
    assert_allclose(attn_bias.materialize(causal_mask.shape), causal_mask, "causal")
    attn_bias = attn_bias.add_bias(tensor_bias)
    assert_allclose(
        attn_bias.materialize(causal_mask.shape),
        tensor_bias + causal_mask,
        "causal+tensor_bias",
    )


def test_attn_bias_torch_tensor() -> None:
    tensor_bias = torch.tensor([[1.0, 2.0, 3.0], [3.0, 4.0, 5.0]])
    attn_bias = fmha.attn_bias.LowerTriangularMaskWithTensorBias(tensor_bias)
    m = -math.inf
    causal_bias = torch.tensor([[0, m, m], [0, 0, m]])
    assert_allclose(
        attn_bias.materialize((2, 3)), causal_bias + tensor_bias, "tensor_bias+causal"
    )


def test_attn_bias_blockdiag() -> None:
    queries = [
        torch.randn([1, 3, 1, 8]),
        torch.randn([1, 2, 1, 8]),
        torch.randn([1, 5, 1, 8]),
    ]
    attn_bias, q = fmha.BlockDiagonalMask.from_tensor_list(queries)

    # Verify mask
    as_tensor = attn_bias.materialize((10, 10))
    assert int((as_tensor != -math.inf).sum().item()) == 3 * 3 + 2 * 2 + 5 * 5
    assert_allclose(as_tensor[0:3, 0:3], torch.zeros([3, 3]), "batch0")
    assert_allclose(as_tensor[3:5, 3:5], torch.zeros([2, 2]), "batch1")
    assert_allclose(as_tensor[5:, 5:], torch.zeros([5, 5]), "batch2")

    # Verify we can split it back
    queries2 = attn_bias.split(q)
    assert len(queries) == len(queries2)
    for q1, q2 in zip(queries, queries2):
        assert_allclose(q1, q2)


def test_attn_bias_blockdiag_batched() -> None:
    queries = [
        torch.randn([1, 3, 1, 8]),
        torch.randn([3, 2, 1, 8]),
        torch.randn([1, 5, 1, 8]),
    ]
    attn_bias, q = fmha.BlockDiagonalMask.from_tensor_list(queries)

    # Verify mask
    as_tensor = attn_bias.materialize((14, 14))
    assert int((as_tensor != -math.inf).sum().item()) == 3 * 3 + 3 * 2 * 2 + 5 * 5
    assert_allclose(as_tensor[0:3, 0:3], torch.zeros([3, 3]), "batch0")
    assert_allclose(as_tensor[3:5, 3:5], torch.zeros([2, 2]), "batch1.0")
    assert_allclose(as_tensor[5:7, 5:7], torch.zeros([2, 2]), "batch1.1")
    assert_allclose(as_tensor[7:9, 7:9], torch.zeros([2, 2]), "batch1.2")
    assert_allclose(as_tensor[9:, 9:], torch.zeros([5, 5]), "batch2")

    # Verify we can split it back
    queries2 = attn_bias.split(q)
    assert len(queries) == len(queries2)
    for q1, q2 in zip(queries, queries2):
        assert_allclose(q1, q2)


def test_attn_bias_blockdiag_crossattn_causal() -> None:
    # Q / KV have different seqlen
    list_q = [
        torch.randn([1, 3, 1, 8]),
        torch.randn([2, 1, 1, 8]),
    ]
    list_k = [
        torch.randn([1, 2, 1, 8]),
        torch.randn([2, 3, 1, 8]),
    ]

    attn_bias, q, k, _ = fmha.attn_bias.BlockDiagonalMask.from_tensor_lists_qkv(
        list_q, list_k
    )

    # Verify mask
    as_tensor = attn_bias.materialize((q.shape[1], k.shape[1]))
    assert int((as_tensor != -math.inf).sum().item()) == 3 * 2 + 2 * 3 * 1
    assert_allclose(as_tensor[0:3, 0:2], torch.zeros([3, 2]), "batch0")
    assert_allclose(as_tensor[3:4, 2:5], torch.zeros([1, 3]), "batch1.0")
    assert_allclose(as_tensor[4:, 5:], torch.zeros([1, 3]), "batch1.1")

    # Also test causal version
    as_tensor = attn_bias.make_causal().materialize((q.shape[1], k.shape[1]))
    assert_allclose(
        as_tensor[3:4, 2:5],
        fmha.attn_bias.LowerTriangularMask().materialize((1, 3)),
        "batch1.0[causal]",
    )

    # Verify we can split it back
    list_q2 = attn_bias.split_queries(q)
    assert len(list_q) == len(list_q2)
    for q1, q2 in zip(list_q, list_q2):
        assert_allclose(q1, q2)
    with pytest.raises(ValueError):
        attn_bias.split_queries(k)
    list_k2 = attn_bias.split_kv(k)
    assert len(list_k) == len(list_k2)
    for k1, k2 in zip(list_k, list_k2):
        assert_allclose(k1, k2)


def test_attn_bias_blockdiag_crossattn_causal_with_prefix_qk_cond() -> None:
    list_q = [
        torch.randn([1, 3, 1, 8]),
    ]
    list_k = [
        torch.randn([1, 2, 1, 8]),
    ]
    attn_bias, q, k, _ = fmha.attn_bias.BlockDiagonalMask.from_tensor_lists_qkv(
        list_q, list_k
    )
    with pytest.raises(ValueError):
        attn_bias.make_causal_from_bottomright()


def test_attn_bias_blockdiag_crossattn_causal_with_prefix() -> None:
    # Q / KV have different seqlen
    list_q = [
        torch.randn([1, 2, 1, 8]),
        torch.randn([2, 2, 1, 8]),
    ]
    list_k = [
        torch.randn([1, 2, 1, 8]),
        torch.randn([2, 5, 1, 8]),
    ]

    attn_bias, q, k, _ = fmha.attn_bias.BlockDiagonalMask.from_tensor_lists_qkv(
        list_q, list_k
    )
    as_tensor = attn_bias.make_causal_from_bottomright().materialize(
        (q.shape[1], k.shape[1])
    )
    m = -math.inf
    assert_allclose(
        as_tensor[0:2, 0:2],
        torch.tensor([[0, m], [0, 0]], dtype=torch.float32),
        "batch1.1[causal_with_prefix]",
    )
    assert_allclose(
        as_tensor[2:4, 2:7],
        torch.tensor([[0, 0, 0, 0, m], [0, 0, 0, 0, 0]], dtype=torch.float32),
        "batch2.1[causal_with_prefix]",
    )
    assert_allclose(
        as_tensor[4:6, 7:12],
        torch.tensor([[0, 0, 0, 0, m], [0, 0, 0, 0, 0]], dtype=torch.float32),
        "batch2.2[causal_with_prefix]",
    )


@cuda_only
def test_attn_bias_padded() -> None:
    bsize, n_heads, d, padding = 8, 3, 8, 32

    # Q / KV have different seqlen
    k = torch.randn((bsize, padding, n_heads, d), device="cuda", dtype=torch.float16)
    k_seqlen = [5, 8, 7, 1, 9, 3, 12, 32]
    other = bsize - 1
    v = torch.randn((bsize, padding, n_heads, d), device="cuda", dtype=torch.float16)
    n_q_first = 4
    q = [
        torch.randn((1, n_q_first, n_heads, d), device="cuda", dtype=torch.float16),
        torch.randn((1, other, n_heads, d), device="cuda", dtype=torch.float16),
    ]
    q_cat = torch.cat([x.view(1, -1, n_heads, d) for x in q], dim=1)
    q_seqlen = [n_q_first] + [1] * other

    attn_bias = fmha.attn_bias.BlockDiagonalCausalWithOffsetPaddedKeysMask.from_seqlens(
        q_seqlen=q_seqlen,
        kv_seqlen=k_seqlen,
        kv_padding=padding,
    )

    v = v.view(1, -1, n_heads, d)
    k = k.view(1, -1, n_heads, d)

    scores = (q_cat.transpose(1, 2) @ k.transpose(1, 2).transpose(2, 3)).float()
    assert not scores.isnan().any()
    mask = torch.full_like(scores, -float("inf"))
    for i, (slen, qlen) in enumerate(zip(k_seqlen, q_seqlen)):
        kseq_start = i * padding
        qstart = sum(q_seqlen[:i])
        mask[:, :, qstart : qstart + qlen, kseq_start : kseq_start + slen] = torch.triu(
            mask[:, :, qstart : qstart + qlen, kseq_start : kseq_start + slen].float(),
            diagonal=1 + slen - qlen,
        ).float()

    scores += mask
    assert not scores.isnan().any()
    # 1,3,10,8 @ 1,3,8,256 -> 1,3,10,256
    scores = torch.nn.functional.softmax(scores, -1).half()
    # torch.Size([1, 3, 3, 32]) @ torch.Size([1, 3, 32, 8])
    output = scores @ v.transpose(1, 2)  # 1,3,10,256 @ 1,3,256, 8 -> 1,3,10,8
    output = output.transpose(1, 2).contiguous()

    fmha_output = fmha.memory_efficient_attention_forward(
        q_cat, k, v, attn_bias, scale=1.0
    )

    # assert torch.allclose(output, fmha_output)
    assert_allclose(
        output,
        fmha_output,
        atol=fmha.cutlass.FwOp.ERROR_ATOL[torch.float16],
        rtol=fmha.cutlass.FwOp.ERROR_RTOL[torch.float16],
    )


def _kv_heads_label(kv_heads: Optional[int]) -> str:
    if kv_heads is None:
        return ""
    if kv_heads == 1:
        return "mq"
    return f"gqa{kv_heads}"


@pytest.mark.parametrize("dtype", ["f32"])
@pytest.mark.parametrize("kv_heads", [None, 1, 2], ids=_kv_heads_label)
@pytest.mark.parametrize("n_heads", [16])
@pytest.mark.parametrize("padding, bsz", [(32, 8), (4096, 1)])
@pytest.mark.parametrize("split_k", [1, 2, 4])
@pytest.mark.parametrize("device", ["cpu"])
def test_splitk_reference(
    kv_heads: int,
    n_heads: int,
    padding: int,
    bsz: int,
    dtype: str,
    device: str,
    split_k: int,
):
    dtype_ = {"f16": torch.float16, "bf16": torch.bfloat16, "f32": torch.float32}[dtype]
    torch.manual_seed(1)
    d = 256
    num_queries = 1
    if kv_heads is not None and kv_heads > 1:
        k_shape: Tuple[int, ...] = (1, bsz * padding, kv_heads, n_heads, d)
        q_shape: Tuple[int, ...] = (
            1,
            bsz * num_queries,
            kv_heads,
            n_heads,
            d,
        )
    else:
        k_shape = (1, bsz * padding, n_heads, d)
        q_shape = (1, bsz * num_queries, n_heads, d)

    k = torch.rand(k_shape, dtype=dtype_, device=device)
    k_seqlen = torch.randint(1, padding + 1, (bsz,)).tolist()
    v = torch.rand_like(k)
    q = torch.rand(q_shape, dtype=dtype_, device=device)
    causal_diagonal = torch.tensor(  # TODO: make unnecessary
        [i - 1 for i in k_seqlen], dtype=torch.int32, device=device
    )

    if kv_heads is not None:
        k = k[..., :1, :].expand(k_shape)
        v = v[..., :1, :].expand(k_shape)

    attn_bias = fmha.attn_bias.BlockDiagonalCausalWithOffsetPaddedKeysMask.from_seqlens(
        q_seqlen=[1] * bsz,
        kv_seqlen=k_seqlen,
        causal_diagonal=causal_diagonal,
        kv_padding=padding,
    )
    ref_out = ref_attention(q, k, v, attn_bias)
    splitk_out = ref_attention_splitk(q, k, v, attn_bias, None, split_k=split_k)
    assert_allclose(
        ref_out,
        splitk_out,
        atol=fmha.ck.FwOp.ERROR_ATOL[dtype_],
        rtol=fmha.ck.FwOp.ERROR_RTOL[dtype_],
    )


@sm70_or_better_only
@pytest.mark.parametrize(
    "op",
    [
        fmha.decoder.FwOp if torch.version.cuda else fmha.ck_decoder.FwOp,
    ],
)
@pytest.mark.parametrize("kv_heads", [None, 1, 2], ids=_kv_heads_label)
@pytest.mark.parametrize("bsz,n_heads", [(1, 1), (1, 16), (1, 32), (8, 1), (4, 8)])
@pytest.mark.parametrize("padding", [32, 4096])
@pytest.mark.parametrize("dtype", ["f16", "bf16", "f32"])
def test_decoder(
    op,
    n_heads: int,
    kv_heads: Optional[int],
    padding: int,
    bsz: int,
    dtype: str,
    dequant: bool = False,
    num_queries: int = 1,
    d: int = 128,
) -> None:
    # kv_heads = 1: multiquery
    # kv_heads = None: neither MQA nor GQA
    # kv_heads > 1: BMGHK
    if dtype == "bf16" and compute_capability < (8, 0):
        raise pytest.skip("BF16 is only supported on SM80+")
    import triton

    if dequant and triton.__version__[:4] < "3.0.":
        raise pytest.skip("dequant needs triton updates")
    dtype_ = {"f16": torch.float16, "bf16": torch.bfloat16, "f32": torch.float32}[dtype]
    torch.manual_seed(1)
    if kv_heads is not None and kv_heads > 1:
        k_shape: Tuple[int, ...] = (1, bsz * padding, kv_heads, n_heads, d)
        q_shape: Tuple[int, ...] = (
            1,
            bsz * num_queries,
            kv_heads,
            n_heads,
            d,
        )
    else:
        k_shape = (1, bsz * padding, n_heads, d)
        q_shape = (1, bsz * num_queries, n_heads, d)

    # TODO: support 2 kv heads etc.
    k = torch.randn(k_shape, dtype=dtype_, device="cuda")
    k_seqlen = torch.randint(num_queries, padding + 1, (bsz,)).tolist()
    v = torch.randn(k_shape, dtype=dtype_, device="cuda")
    q = torch.randn(q_shape, dtype=dtype_, device="cuda")

    if dequant:
        k_shape = k_shape[:-1] + (d // 8 + op.NUM_GROUPS,)
        k = torch.zeros(k_shape, dtype=torch.int32, device="cuda")
        k.random_()
        k[..., : op.NUM_GROUPS].view(torch.float16).fill_(1.0)
        v = torch.zeros(k_shape, dtype=torch.int32, device="cuda")
        v.random_()
        v[..., : op.NUM_GROUPS].view(torch.float16).fill_(1.0)

    if kv_heads is not None:
        k = k[..., :1, :].expand(k_shape)
        v = v[..., :1, :].expand(k_shape)

    if skip_reasons := op.not_supported_reasons(fmha.Inputs(q, k, v)):
        pytest.skip("; ".join(skip_reasons))

    attn_bias = fmha.attn_bias.BlockDiagonalCausalWithOffsetPaddedKeysMask.from_seqlens(
        q_seqlen=[num_queries] * bsz,
        kv_seqlen=k_seqlen,
        kv_padding=padding,
    )

    decoder_output = fmha.memory_efficient_attention_forward(
        q,
        k,
        v,
        attn_bias,
        op=op,
    )

    def dequant_cache(x):
        x = x[..., op.NUM_GROUPS :, None].expand(k_shape[:-1] + (d // 8, 8))
        x = x // (2 ** (4 * torch.arange(8, device="cuda")))
        x = (x % 16).flatten(start_dim=-2)
        return x.to(dtype_) + 1.0

    if dequant:
        k = dequant_cache(k)
        v = dequant_cache(v)

    ref_output = ref_attention(q, k, v, attn_bias)

    assert_allclose(
        decoder_output.to(ref_output.dtype),
        ref_output,
        atol=op.ERROR_ATOL[dtype_] * 4,
        rtol=op.ERROR_RTOL[dtype_],
    )


@sm80_or_better_only
@pytest.mark.parametrize(
    "op,dequant,dtype",
    [
        (fmha.triton_splitk.FwOp_S1, False, "bf16"),
        (fmha.triton_splitk.FwOp_S2, False, "f16"),
        (fmha.triton_splitk.FwOp_S2, True, "bf16"),
        (
            type(
                "S2_8", (fmha.triton_splitk.FwOp_S2,), {"NUM_GROUPS": 8, "NAME": "S2_8"}
            ),
            True,
            "bf16",
        ),
    ],
)
@pytest.mark.parametrize("kv_heads", [None, 1, 2], ids=_kv_heads_label)
@pytest.mark.parametrize("n_heads", [16])
@pytest.mark.parametrize("padding, bsz", [(32, 8), (4096, 1)])
def test_triton_splitk_decoder(
    op,
    dequant: bool,
    kv_heads: Optional[int],
    n_heads: int,
    padding: int,
    bsz: int,
    dtype: str,
) -> None:
    # We omit dequant with f16: it needs a very high tol
    test_decoder(
        op,
        kv_heads=kv_heads,
        n_heads=n_heads,
        padding=padding,
        bsz=bsz,
        dtype=dtype,
        dequant=dequant,
    )


@rocm_only
@pytest.mark.parametrize(
    "op", [fmha.ck_splitk.FwOp_S1, fmha.ck_splitk.FwOp_S2, fmha.ck_splitk.FwOp_S4]
)
@pytest.mark.parametrize("dtype", ["f32"])
@pytest.mark.parametrize("kv_heads", [None, 1, 2], ids=_kv_heads_label)
@pytest.mark.parametrize("n_heads", [16])
@pytest.mark.parametrize("d", [128, 256])
@pytest.mark.parametrize("padding, bsz", [(32, 8), (4096, 1), (32, 1), (4096, 8)])
def test_ck_splitk_decoder(
    op,
    kv_heads: Optional[int],
    n_heads: int,
    padding: int,
    bsz: int,
    dtype: str,
    d: int,
) -> None:
    # no quantized impl compared to cuda
    test_decoder(
        op,
        kv_heads=kv_heads,
        n_heads=n_heads,
        padding=padding,
        bsz=bsz,
        dtype=dtype,
        d=d,
    )


@sm80_or_better_only
@pytest.mark.parametrize(
    "op",
    [
        fmha.triton_splitk.FwOp_S1,
        fmha.triton_splitk.FwOp_S2,
    ],
    ids=lambda op: f"splitk{op.SPLIT_K}",
)
@pytest.mark.parametrize("multiquery", [True, False], ids=lambda x: "mq" if x else "")
# n_heads=1 => it's ambiguous whether can count as multiquery
@pytest.mark.parametrize("padding, bsz", [(32, 8), (44, 1)])
@pytest.mark.parametrize("dtype", ["f16", "bf16"])
@pytest.mark.parametrize("n_heads, num_queries", [(2, 4), (2, 5), (6, 7), (20, 3)])
def test_triton_splitk_decoder_manyqueries(
    op,
    multiquery: bool,
    n_heads: int,
    padding: int,
    bsz: int,
    dtype: str,
    num_queries: int,
) -> None:
    kv_heads = 1 if multiquery else None
    test_decoder(
        op,
        kv_heads=kv_heads,
        n_heads=n_heads,
        padding=padding,
        bsz=bsz,
        dtype=dtype,
        num_queries=num_queries,
        dequant=False,
    )


def test_attn_bias_from_seqlens() -> None:
    bias = fmha.attn_bias.BlockDiagonalMask.from_seqlens([3, 5, 1])
    out = bias.split(torch.randn([1, 3 + 5 + 1, 16]))
    assert len(out) == 3
    assert tuple(out[0].shape) == (1, 3, 16)


@cuda_only
def test_attn_bias_blockdiag_doc() -> None:
    """IMPORTANT:
    This is the example in the doc for `BlockDiagonalMask`.
    If this example needs to be updated, please also update the doc
    """
    import torch

    from xformers.ops import fmha

    if torch.version.hip:
        pytest.skip("backward pass/gradience is not yet supported by ck-tiled fmha!")

    K = 16
    dtype = torch.float16
    device = "cuda"
    list_x = [
        torch.randn([1, 3, 1, K], dtype=dtype, device=device),
        torch.randn([1, 6, 1, K], dtype=dtype, device=device),
        torch.randn([1, 2, 1, K], dtype=dtype, device=device),
    ]
    attn_bias, x = fmha.BlockDiagonalMask.from_tensor_list(list_x)

    linear = torch.nn.Linear(K, K * 3).to(device=device, dtype=dtype)  # type: ignore

    q, k, v = linear(x).reshape([1, -1, 1, 3, K]).unbind(-2)
    out = fmha.memory_efficient_attention(q, k, v, attn_bias=attn_bias)
    list_out = attn_bias.split(out)
    assert tuple(list_out[0].shape) == (1, 3, 1, K)


@cuda_only
class TestAttnBias:
    @staticmethod
    def create_tensors(
        dtype,
        B: int = 2,
        Mq: int = 32,
        Mkv: int = 32,
        H: int = 3,
        K: int = 16,
        Kv: int = 16,
    ) -> Tuple[torch.Tensor, torch.Tensor, torch.Tensor, torch.Tensor]:
        return (
            torch.randn([B, Mq, H, K], device="cuda", dtype=dtype) * 3,
            torch.randn([B, Mkv, H, K], device="cuda", dtype=dtype) * 3,
            torch.randn([B, Mkv, H, Kv], device="cuda", dtype=dtype) * 3,
            torch.randn([B, H, Mq, Mkv], device="cuda", dtype=dtype) * 3,
        )

    @staticmethod
    def pad_bias(bias: torch.Tensor) -> torch.Tensor:
        align_to = 16
        if (bias.shape[-1] % align_to) == 0:
            return bias
        pad_count = align_to - (bias.shape[-1] % align_to)
        return torch.nn.functional.pad(bias, [0, pad_count])[:, :, :, : bias.shape[-1]]

    def test_f16_biasf32(self) -> None:
        q, k, v, bias = self.create_tensors(torch.float16)
        fmha.memory_efficient_attention(q, k, v, attn_bias=bias)
        bias = bias.to(torch.float32)
        with pytest.raises((ValueError, RuntimeError)):
            fmha.memory_efficient_attention(q, k, v, attn_bias=bias)

    @disable_on_rocm
    def test_f32_biasf16(self) -> None:
        q, k, v, bias = self.create_tensors(torch.float32)
        fmha.memory_efficient_attention(q, k, v, attn_bias=bias)
        bias = bias.to(torch.float16)
        with pytest.raises((ValueError, RuntimeError)):
            fmha.memory_efficient_attention(q, k, v, attn_bias=bias)

    @pytest.mark.parametrize("dtype", [torch.float32, torch.float16])
    def test_wrong_alignment(self, dtype) -> None:
        op = fmha.cutlass.FwOp if torch.version.cuda else fmha.ck.FwOp
        if dtype not in op.SUPPORTED_DTYPES:
            pytest.skip(
                f"{dtype=} is not supported by {op.__module__}.{op.__qualname__}"
            )

        q, k, v, bias = self.create_tensors(dtype, Mq=7, Mkv=5)
        try:
            fmha.memory_efficient_attention(q, k, v, attn_bias=bias, op=(op, None))
            return
        except (ValueError, RuntimeError):
            pass
        # This case is not supported, likely due to padding issues
        # Let's make sure it works with padding
        assert bias.ndim == 4, bias.shape
        bias_padded = self.pad_bias(bias)
        out = fmha.memory_efficient_attention(
            q, k, v, attn_bias=bias_padded, op=(op, None)
        ).float()
        ref_out = ref_attention_bmhk(q, k, v, bias)
        assert_allclose(
            out, ref_out, atol=op.ERROR_ATOL[dtype], rtol=op.ERROR_RTOL[dtype]
        )

    def test_permuted_attn_bias(self) -> None:
        op = fmha.cutlass.FwOp
        dtype = torch.float16
        q, k, v, bias = self.create_tensors(dtype, Mq=7, Mkv=7)
        bias = bias.transpose(-1, -2)  # now `stride(-1) != 1`
        # Either it works, or it raises an exception
        # but we should never get a CUDA error
        try:
            out = fmha.memory_efficient_attention(
                q, k, v, attn_bias=bias, op=(op, None)
            ).float()
            ref_out = ref_attention_bmhk(q, k, v, bias)
            assert_allclose(
                out, ref_out, atol=op.ERROR_ATOL[dtype], rtol=op.ERROR_RTOL[dtype]
            )
        except (ValueError, RuntimeError):
            pass


SM_AND_SHMEM_KBYTES = [
    # https://docs.nvidia.com/cuda/cuda-c-programming-guide/#features-and-technical-specifications-technical-specifications-per-compute-capability
    (50, 64),
    (60, 64),
    (70, 96),
    (75, 64),
    (80, 163),
    (86, 99),
    (89, 99),
    # (90, 227),
]


@cuda_only
@disable_on_rocm
@pytest.mark.parametrize("dtype_str", ["f32", "f16", "bf16"])
@pytest.mark.parametrize(
    "sm_shmem",
    SM_AND_SHMEM_KBYTES,
    ids=[f"cc{sm}_shmem{shmem}kb" for sm, shmem in SM_AND_SHMEM_KBYTES],
)
def test_has_kernel_for(sm_shmem: Tuple[int, int], dtype_str: str) -> None:
    dtype = {"f32": torch.float, "f16": torch.half, "bf16": torch.bfloat16}[dtype_str]
    sm, shmem_kbytes = sm_shmem
    if sm < 80 and dtype_str == "bf16":
        return

    for k in [16, 32, 64, 128, 256]:
        assert torch.ops.xformers._has_cutlassF_kernel_for(
            dtype, sm, shmem_kbytes * 1024, k
        ), f"k={k}"
        assert torch.ops.xformers._has_cutlassB_kernel_for(
            dtype, sm, shmem_kbytes * 1024, k
        ), f"k={k}"


def test_window_size_materialize() -> None:
    seqlens = [4, 6]
    attn_bias = fmha.attn_bias.BlockDiagonalMask.from_seqlens(
        q_seqlen=seqlens,
        kv_seqlen=seqlens,
    ).make_local_attention(2)
    mask = attn_bias.materialize(
        (1, 1, sum(seqlens), sum(seqlens)),
        device="cpu",
        dtype=torch.float32,
    )
    true_mask = torch.log(
        torch.Tensor(
            [
                [
                    [
                        [1.0, 0.0, 0.0, 0.0, 0.0, 0.0, 0.0, 0.0, 0.0, 0.0],
                        [1.0, 1.0, 0.0, 0.0, 0.0, 0.0, 0.0, 0.0, 0.0, 0.0],
                        [0.0, 1.0, 1.0, 0.0, 0.0, 0.0, 0.0, 0.0, 0.0, 0.0],
                        [0.0, 0.0, 1.0, 1.0, 0.0, 0.0, 0.0, 0.0, 0.0, 0.0],
                        [0.0, 0.0, 0.0, 0.0, 1.0, 0.0, 0.0, 0.0, 0.0, 0.0],
                        [0.0, 0.0, 0.0, 0.0, 1.0, 1.0, 0.0, 0.0, 0.0, 0.0],
                        [0.0, 0.0, 0.0, 0.0, 0.0, 1.0, 1.0, 0.0, 0.0, 0.0],
                        [0.0, 0.0, 0.0, 0.0, 0.0, 0.0, 1.0, 1.0, 0.0, 0.0],
                        [0.0, 0.0, 0.0, 0.0, 0.0, 0.0, 0.0, 1.0, 1.0, 0.0],
                        [0.0, 0.0, 0.0, 0.0, 0.0, 0.0, 0.0, 0.0, 1.0, 1.0],
                    ]
                ]
            ]
        )
    )
    assert torch.all(mask == true_mask)


@cuda_only
@pytest.mark.parametrize("Mq", [1, 512])
@pytest.mark.parametrize(
    "opFW_biasT",
    [
        (op, biasT)
        for op in ALL_FW_OPS
        for biasT in op.SUPPORTED_ATTN_BIAS_TYPES
        if op.SUPPORTS_BMGHK
    ],
    ids=lambda o: f"{o[0].NAME}-{o[1].__name__}" if isinstance(o, tuple) else "",
)
def test_forward_gqa(opFW_biasT, Mq: int):
    opFW, biasT = opFW_biasT
    if Mq < 512 and (
        issubclass(biasT, fmha.attn_bias.LowerTriangularMask)
        or issubclass(biasT, fmha.attn_bias.BlockDiagonalCausalMask)
    ):
        pytest.skip("undefined upper left")
    B_Mq_Mkv_H_K_Kv = (3, Mq, 512, 16, 128, 128)
    test_forward(
        (
            opFW,
            "cuda",
            torch.float16,
            biasT,
            *B_Mq_Mkv_H_K_Kv,
        ),
        packed=False,
        fmt="BMGHK",
        g=2,
    )


@cuda_only
@pytest.mark.parametrize(
    "opBW",
    [
        fmha.flash.BwOp,
        fmha.cutlass.BwOp,
    ],
)
def test_backward_gqa(opBW):
    H = 8
    B_Mq_Mkv_H_K_Kv = (3, 512, 512, H, 128, 128)
    dtype = torch.float16
    query, key, value, attn_bias = create_tensors(
        *(opBW, "cuda", dtype, type(None), *B_Mq_Mkv_H_K_Kv),
        attn_bias_requires_grad=False,
        fmt="BMHK",
    )
    op = (fmha.cutlass.FwOp, opBW)
    key = key[:, :, :1].expand(-1, -1, H, -1)
    value = value[:, :, :1].expand(-1, -1, H, -1)
    key.requires_grad_(True)
    out = fmha.memory_efficient_attention(query, key, value, attn_bias=attn_bias)
    out_ref = ref_attention_bmhk(query, key, value, attn_bias=attn_bias)
    assert_allclose(
        out.float(),
        out_ref.float(),
        atol=op[0].ERROR_ATOL[dtype],
        rtol=op[0].ERROR_RTOL[dtype],
    )
    out.backward(query)
    dk = key.grad
    key.grad = None
    out_ref.backward(query)
    assert_allclose(
        dk.float(),
        key.grad.float(),
        atol=op[1].ERROR_ATOL[dtype],
        rtol=op[1].ERROR_RTOL[dtype],
    )


@cuda_only
@pytest.mark.parametrize("opFW", [op for op in ALL_FW_OPS if op.SUPPORTS_BMGHK])
def test_forward_gqa_one_group(opFW):
    dtype = torch.float16
    B, Mq, Mkv, H, K = 3, 13, 16, 5, 128
    q = torch.randn([B, Mq, 1, H, K], dtype=dtype, device="cuda") * 3
    k = torch.randn([B, Mkv, 1, H, K], dtype=dtype, device="cuda") * 3
    v = torch.randn([B, Mkv, 1, H, K], dtype=dtype, device="cuda") * 3

    supported = opFW.supports(fmha.Inputs(q, k, v))
    if not supported:
        supported_bmhk = opFW.supports(fmha.Inputs(q[:, :, 0], k[:, :, 0], v[:, :, 0]))
        assert supported == supported_bmhk
        pytest.skip("not supported")
    out = fmha.memory_efficient_attention_forward(q, k, v, op=opFW)
    ref = ref_attention(q, k, v)
    assert_allclose(
        out.float(),
        ref,
        atol=opFW.ERROR_ATOL[dtype],
        rtol=opFW.ERROR_RTOL.get(dtype, 1e-5),
    )


@sm80_or_better_only
@disable_on_rocm
def test_flash_gqa_wrong_strides() -> None:
    op = (fmha.flash.FwOp, None)

    device = "cuda"
    B, Mq, Mkv, G, H, K = 3, 1, 512, 2, 8, 128
    q = torch.empty((B, Mq, G, H, K), dtype=torch.float16, device=device)
    kv = torch.empty((B, Mkv, G, H, K), dtype=torch.float16, device=device)
    fmha.memory_efficient_attention(q, kv, kv, op=op)

    kv = torch.empty((B, Mkv, H, G, K), dtype=torch.float16, device=device).permute(
        0, 1, 3, 2, 4
    )
    with pytest.raises(ValueError):
        fmha.memory_efficient_attention(q, kv, kv, op=op)

    kv = torch.empty((B, Mkv, G, 1, K), dtype=torch.float16, device=device)
    with pytest.raises(ValueError):
        fmha.memory_efficient_attention(q, kv, kv, op=op)
    kv = kv.expand(-1, -1, -1, H, K)
    fmha.memory_efficient_attention(q, kv, kv, op=op)

    kv = torch.empty((B, Mkv, G, H, 2 * K), dtype=torch.float16, device=device)[
        :, :, :, :, :K
    ]
    fmha.memory_efficient_attention(q, kv, kv, op=op)


def _dispatches_to_splitK(q, kv):
    return (
        _dispatch_fw_priority_list(fmha.Inputs(q, kv, kv), False)[0]
        is fmha.triton_splitk.FwOp
    )


def _dispatches_to_flash_decoding(q, kv):
    return (
        _dispatch_fw_priority_list(fmha.Inputs(q, kv, kv), False)[0] is fmha.flash.FwOp
    )


@disable_on_rocm
def test_dispatch_decoding_bmhk() -> None:
    assert not _dispatches_to_splitK(
        torch.empty([1, 8, 1, 128]), torch.empty([1, 2048, 1, 128])
    ), "Should not use SplitK with 1 head (no tensorcores)"
    assert _dispatches_to_flash_decoding(
        torch.empty([1, 8, 32, 128]),
        torch.empty([1, 2048, 1, 128]).expand(-1, -1, 32, -1),
    ), "Should use Flash-Decoding with BMHK MQA"
    assert not _dispatches_to_splitK(
        torch.empty([1, 8, 32, 128]),
        torch.empty([1, 2048, 32, 128]),
    ), "Should not use SplitK when no TensorCores"
    assert not _dispatches_to_splitK(
        torch.empty([1, 128, 32, 128]),
        torch.empty([1, 2048, 1, 128]).expand(-1, -1, 32, -1),
    ), "Should not use SplitK if q seqlen is long"
    assert not _dispatches_to_splitK(
        torch.empty([128, 8, 32, 128]),
        torch.empty([128, 2048, 1, 128]).expand(-1, -1, 32, -1),
    ), "Should not use SplitK if B is big"


@disable_on_rocm
def test_dispatch_decoding_bmghk() -> None:
    assert not _dispatches_to_splitK(
        torch.empty([1, 8, 1, 1, 128]), torch.empty([1, 2048, 1, 1, 128])
    ), "Should not use SplitK with 1 head (no tensorcores)"
    assert _dispatches_to_flash_decoding(
        torch.empty([1, 8, 1, 32, 128]),
        torch.empty([1, 2048, 1, 1, 128]).expand(-1, -1, -1, 32, -1),
    ), "Should use Flash-Decoding with MQA"
    assert _dispatches_to_flash_decoding(
        torch.empty([1, 8, 4, 32, 128]),
        torch.empty([1, 2048, 4, 1, 128]).expand(-1, -1, -1, 32, -1),
    ), "Should use Flash-Decoding with GQA"
    assert not _dispatches_to_splitK(
        torch.empty([1, 8, 1, 32, 128]),
        torch.empty([1, 2048, 1, 32, 128]),
    ), "Should not use SplitK when no TensorCores"
    assert not _dispatches_to_splitK(
        torch.empty([1, 128, 1, 32, 128]),
        torch.empty([1, 2048, 1, 1, 128]).expand(-1, -1, -1, 32, -1),
    ), "Should not use SplitK if q seqlen is long"
    assert not _dispatches_to_splitK(
        torch.empty([128, 8, 1, 32, 128]),
        torch.empty([128, 2048, 1, 1, 128]).expand(-1, -1, -1, 32, -1),
    ), "Should not use SplitK if B is big"


shapes_triton_splitk = [
    (1, 8, 2**16, 1, 128, 128),
    (1, 4, 2**16, 1, 128, 128),
    (1, 16, 2**16, 1, 128, 128),
    (1, 16, 2**16, 1, 32, 32),
    (1, 8, 1025, 1, 128, 128),
    (2, 8, 4096, 1, 128, 128),
    (10, 8, 2**16, 1, 128, 128),
    (10, 15, 2**16, 1, 128, 128),
    (1, 3, 2**16, 1, 128, 128),
    (1, 3, 2**16 - 10, 1, 128, 128),
    (2, 3, 73, 1, 128, 128),
    (2, 7, 7328, 1, 128, 128),
    (2, 7, 7328, 1, 120, 120),
    (2, 7, 63, 1, 120, 120),
]
op_device_dtype_biasT_B_Mq_Mkv_H_K_Kv_splitk = [
    (fmha.triton_splitk.FwOp, "cuda", torch.float16, type(None), *s)
    for s in shapes_triton_splitk
] + [
    (fmha.triton_splitk.FwOp, "cuda", torch.bfloat16, type(None), *s)
    for s in shapes_triton_splitk
]


@pytest.mark.parametrize(
    "opFW_device_dtype_biasT_B_Mq_Mkv_H_K_Kv",
    op_device_dtype_biasT_B_Mq_Mkv_H_K_Kv_splitk,
    ids=[make_id(*c) for c in op_device_dtype_biasT_B_Mq_Mkv_H_K_Kv_splitk],
)
@cuda_only
def test_forward_splitk(
    opFW_device_dtype_biasT_B_Mq_Mkv_H_K_Kv,
    packed=False,
    fmt="BMHK",
):
    test_forward(opFW_device_dtype_biasT_B_Mq_Mkv_H_K_Kv, packed=packed, fmt=fmt)


@cuda_only
@pytest.mark.parametrize(
    "op",
    [fmha.triton_splitk.FwOp, fmha.flash.FwOp, fmha.ck.FwOp],
    ids=lambda op: op.NAME,
)
@pytest.mark.parametrize("dtype", [torch.float16, torch.bfloat16], ids=str)
@pytest.mark.parametrize(
    "B_Mkv_H_K",
    [
        (1, 2**16, 3, 128),
        (5, 53, 4, 64),
    ],
)
def test_mqa_decoding(op: Type[fmha.AttentionFwOpBase], dtype, B_Mkv_H_K):
    B, Mkv, H, K = B_Mkv_H_K
    q = torch.randn([B, 1, H, K], dtype=dtype, device="cuda") * 3
    k = torch.randn([B, Mkv, 1, K], dtype=dtype, device="cuda") * 3
    v = torch.randn([B, Mkv, 1, K], dtype=dtype, device="cuda") * 3
    k = k.expand(-1, -1, H, -1)
    v = v.expand(-1, -1, H, -1)

    if skip_reasons := op.not_supported_reasons(fmha.Inputs(q, k, v)):
        pytest.skip("; ".join(skip_reasons))
    out = fmha.memory_efficient_attention_forward(q, k, v, op=op)
    ref = ref_attention(q, k, v)
    assert_allclose(
        out.float(),
        ref,
        atol=op.ERROR_ATOL[dtype],
        rtol=op.ERROR_RTOL.get(dtype, 1e-5),
    )


@parametrize_opFW_device_dtype_biasT_B_Mq_Mkv_H_K_Kv__xs
def test_empty_tensors_empty_query(
    opFW_device_dtype_biasT_B_Mq_Mkv_H_K_Kv,
):
    query, key, value, attn_bias = create_tensors(
        *opFW_device_dtype_biasT_B_Mq_Mkv_H_K_Kv,
        fmt="BMHK",
    )
    opFW = opFW_device_dtype_biasT_B_Mq_Mkv_H_K_Kv[0]

    if torch.version.hip:
        pytest.skip("backward pass/gradience is not yet supported by ck-tiled fmha!")

    query = query[:, :0]
    query.requires_grad_(True)
    key.requires_grad_(True)
    value.requires_grad_(True)
    out = xformers.ops.memory_efficient_attention(query, key, value, op=(opFW, None))
    assert out.shape[1] == 0
    out.backward(out)
    # dK/dV should be all zeros
    assert_allclose(key.grad, torch.zeros_like(key.grad), "key.grad")
    assert_allclose(value.grad, torch.zeros_like(value.grad), "value.grad")


@parametrize_opFW_device_dtype_biasT_B_Mq_Mkv_H_K_Kv__xs
def test_empty_tensors_empty_kv(
    opFW_device_dtype_biasT_B_Mq_Mkv_H_K_Kv,
):
    query, key, value, attn_bias = create_tensors(
        *opFW_device_dtype_biasT_B_Mq_Mkv_H_K_Kv,
        fmt="BMHK",
    )
    opFW = opFW_device_dtype_biasT_B_Mq_Mkv_H_K_Kv[0]

    if torch.version.hip:
        pytest.skip("backward pass/gradience is not yet supported by ck-tiled fmha!")

    key = key[:, :0]
    value = value[:, :0]
    query.requires_grad_(True)
    key.requires_grad_(True)
    value.requires_grad_(True)
    out = xformers.ops.memory_efficient_attention(query, key, value, op=(opFW, None))
    assert_allclose(out, torch.zeros_like(out), "out")
    out.backward(out)
    # dQ should be all zeros
    assert_allclose(query.grad, torch.zeros_like(query.grad), "query.grad")


@parametrize_opFW_device_dtype_biasT_B_Mq_Mkv_H_K_Kv__xs
def test_empty_tensors_empty_b(
    opFW_device_dtype_biasT_B_Mq_Mkv_H_K_Kv,
):
    query, key, value, attn_bias = create_tensors(
        *opFW_device_dtype_biasT_B_Mq_Mkv_H_K_Kv,
        fmt="BMHK",
    )
    opFW = opFW_device_dtype_biasT_B_Mq_Mkv_H_K_Kv[0]

    if torch.version.hip:
        pytest.skip("backward pass/gradience is not yet supported by ck-tiled fmha!")

    query, key, value = query[:0], key[:0], value[:0]
    query.requires_grad_(True)
    key.requires_grad_(True)
    value.requires_grad_(True)
    out = xformers.ops.memory_efficient_attention(query, key, value, op=(opFW, None))
    out.backward(out)


def test_local_attn_bias() -> None:
    mask = (
        fmha.attn_bias.LocalAttentionFromBottomRightMask(window_left=1, window_right=2)
        .materialize(shape=(4, 4))
        .exp()
    )

    expected = torch.tensor(
        [[1, 1, 1, 0], [1, 1, 1, 1], [0, 1, 1, 1], [0, 0, 1, 1]], dtype=torch.float32
    )
    assert (mask == expected).all().item()


@cuda_only
@disable_on_rocm
@pytest.mark.parametrize("cc", [60, 70, 80])
@pytest.mark.parametrize("maxK", [32, 64, 128, 256])
@pytest.mark.parametrize("dtype", [torch.float32, torch.float16])
@pytest.mark.parametrize(
    "custom_mask_type",
    [
        fmha.cutlass._CustomMaskType.NoCustomMask,
        fmha.cutlass._CustomMaskType.CausalFromTopLeft,
        fmha.cutlass._CustomMaskType.CausalFromBottomRight,
    ],
)
@pytest.mark.parametrize("window_size", [0, 3, 300])
@pytest.mark.parametrize(
    "num_queries,num_keys",
    [
        (30, 66),
        (256, 256),
        # Edge cases
        (314, 320),
        (32, 256),
        (224, 226),
        (5, 531),
        (320, 332),  # for win_size=300
        # Others
        (256, 62),
        (256, 63),
        (256, 64),
        (256, 65),
        (256, 66),
    ],
)
def test_cutlassB_iter_order(
    dtype,
    cc: int,
    maxK: int,
    num_queries: int,
    num_keys: int,
    custom_mask_type,
    window_size,
) -> None:
    """
    This tests some internals of the cutlassB kernel
    We test the iteration across blocks of [queries, keys] to ensure
    that we correctly:
    * Iterate over all the blocks that should be iterated
    * Do *not* iterate over blocks that are completely masked out
    * Correctly compute the number of parallel blocks that will compute
        the same block of dQ
    .. and we test this across variable causal masks+local attention combinations
    """
    if (
        window_size > 0
        and custom_mask_type == fmha.cutlass._CustomMaskType.NoCustomMask
    ):
        pytest.skip("LocalAttention is only supported for causal")
    get_iteration_data = partial(
        torch.ops.xformers._cutlassB_iteration_data,
        dtype=dtype,
        cc=cc,
        maxK=maxK,
        num_queries=num_queries,
        num_keys=num_keys,
        custom_mask_type=custom_mask_type,
        window_size=window_size,
    )
    bias = torch.zeros([num_queries, num_keys], dtype=torch.float32)
    if custom_mask_type != fmha.cutlass._CustomMaskType.NoCustomMask:
        bias = fmha.attn_bias._materialize_causal_mask(
            (num_queries, num_keys),
            dtype=torch.float32,
            device="cpu",
            window_size=None if window_size == 0 else window_size,
            from_bottomright=(
                custom_mask_type == fmha.cutlass._CustomMaskType.CausalFromBottomRight
            ),
        )

    block_queries, block_keys = get_iteration_data()[:2]
    mask_pooled = (
        F.max_pool2d(bias.unsqueeze(0), (block_queries, block_keys), ceil_mode=True)
        == 0
    ).int()[0]
    attn_computed = torch.zeros_like(mask_pooled)
    for key_start in range(0, num_keys, block_keys):
        it = 0
        new_key_start = key_start
        new_query_start = get_iteration_data(key_start=key_start)[2]
        try:
            expected_first_query = (
                mask_pooled[:, key_start // block_keys].tolist().index(1)
                * block_queries
            )
            assert (
                new_query_start == expected_first_query
            ), f"Wrong first query for K={key_start}: {new_query_start} (expected {expected_first_query})"
        except ValueError:  # Nothing to compute in this column
            pass

        while new_key_start == key_start and new_query_start < num_queries:
            query_start = new_query_start
            attn_computed[query_start // block_queries, key_start // block_keys] += 1
            # print(f"Compute [{query_start}, {key_start}]")

            # Is there something to compute here?
            assert mask_pooled[
                query_start // block_queries, key_start // block_keys
            ].item(), "Computing a block that is not needed!"
            new_query_start, new_key_start = get_iteration_data(
                key_start=key_start, query_start=query_start
            )[3:5]
            it += 1
            assert it < num_queries, ""
        assert (attn_computed == mask_pooled)[
            :, key_start // block_keys
        ].all(), "some blocks were not computed!"

    # Now check that the number returned by `getNumParallelBlocksForQuery` is correct
    for query_start in range(0, num_queries, block_queries):
        num_parallel_blocks = get_iteration_data(
            query_start=query_start, num_splits_key=num_keys
        )[5]
        num_actual = mask_pooled[query_start // block_queries].sum().item()
        assert num_parallel_blocks == num_actual


@sm80_or_better_only
@pytest.mark.parametrize("B", [1, 5, 128])
@pytest.mark.parametrize("MAX_T", [64, 128, 2048, 4096, 8192])
@pytest.mark.parametrize(
    "op",
    [
        fmha.triton_splitk.FwOp,
        fmha.triton_splitk.FwOp_S8,
        fmha.triton_splitk.FwOp_Map[48],
    ],
    ids=lambda op: op.NAME,
)
@pytest.mark.parametrize("num_quant_groups", [0, 1, 8])
@pytest.mark.parametrize("page_size", [64, 128, 256])
def test_paged_attention(
    B, MAX_T: int, num_quant_groups: int, page_size: int, op: Type[AttentionFwOpBase]
):
    paged_attention_run_inner(B, MAX_T, num_quant_groups, page_size, op, bench=False)


def paged_attention_run_inner(
    B: int,
    MAX_T: int,
    num_quant_groups: int,
    page_size: int,
    op: Type[AttentionFwOpBase],
    bench: bool,
) -> None:
    import triton

    torch.manual_seed(10)
    TEST_WARMUP_MS = 500
    TEST_RUN_MS = 5000

    N_H_L = 8
    N_KVH_L = 1
    D_H = 128
    D_H_KV = D_H // 8 + num_quant_groups if num_quant_groups else D_H
    kv_seqlens = torch.randint(low=1, high=MAX_T + 1, size=(B,)).tolist()

    attn_bias = fmha.attn_bias.BlockDiagonalCausalWithOffsetPaddedKeysMask.from_seqlens(
        q_seqlen=[1] * B,
        kv_padding=MAX_T,
        kv_seqlen=kv_seqlens,
    )

    q = torch.randn((B, 1, N_H_L, D_H), dtype=torch.bfloat16, device="cuda")
    if num_quant_groups:
        if triton.__version__[:4] < "3.0.":
            raise pytest.skip("dequant needs triton updates")

        # Using high=64 below, because with 256 both paged and non-paged paths
        # will produce NaNs - probably some quantization coeffitions are NaNs
        # after the bitwise cast.
        cache_k = torch.randint(
            0, 64, (B, MAX_T, N_KVH_L, D_H_KV * 4), dtype=torch.uint8, device="cuda"
        )
        cache_k = cache_k.view(dtype=torch.int32)
        cache_v = torch.randint(
            0, 64, (B, MAX_T, N_KVH_L, D_H_KV * 4), dtype=torch.uint8, device="cuda"
        )
        cache_v = cache_v.view(dtype=torch.int32)

        op = type(
            f"{op.__name__}_{num_quant_groups}",
            (op,),
            {"NUM_GROUPS": num_quant_groups},
        )
    else:
        cache_k = torch.randn(
            (B, MAX_T, N_KVH_L, D_H), dtype=torch.bfloat16, device="cuda"
        )
        cache_v = torch.randn_like(cache_k)

    axq = q.view(1, B * 1, N_H_L, D_H)
    axk = cache_k.view(1, B * MAX_T, N_KVH_L, D_H_KV).expand(
        1, B * MAX_T, N_H_L, D_H_KV
    )
    axv = cache_v.view(1, B * MAX_T, N_KVH_L, D_H_KV).expand(
        1, B * MAX_T, N_H_L, D_H_KV
    )

    k_cache_size_usual = axk.numel()

    # First, create "wasteful" K/V cache, where every block in logical cache has a physical representation,
    # even if there's nothing stored there

    # Paged attention requires k.shape[1] and v.shape[1] to be divisible by page_size, so pad
    padded_per_row_len = ((MAX_T + page_size - 1) // page_size) * page_size
    block_tables = torch.arange(
        B * padded_per_row_len // page_size, device="cuda", dtype=torch.int32
    ).reshape(B, -1)

    shape_padded = (B, padded_per_row_len, N_KVH_L, D_H_KV)
    axk_padded = torch.empty(shape_padded, device=axk.device, dtype=axk.dtype)
    axv_padded = torch.empty(shape_padded, device=axv.device, dtype=axv.dtype)
    axk_padded[:, :MAX_T] = axk.view(B, -1, N_H_L, D_H_KV)[:, :, :1, :]
    axv_padded[:, :MAX_T] = axv.view(B, -1, N_H_L, D_H_KV)[:, :, :1, :]

    axk_padded = axk_padded.view(1, B * padded_per_row_len, N_KVH_L, D_H_KV)
    axv_padded = axv_padded.view(1, B * padded_per_row_len, N_KVH_L, D_H_KV)

    axk_padded = axk_padded.expand(-1, -1, N_H_L, -1)
    axv_padded = axv_padded.expand(-1, -1, N_H_L, -1)

    attn_bias_paged = attn_bias.make_paged(
        block_tables=block_tables, page_size=page_size
    )

    y_usual = fmha.memory_efficient_attention_forward(
        axq,
        axk,
        axv,
        attn_bias,
        op=op,
    )
    if bench:
        g = torch.cuda.CUDAGraph()
        with torch.cuda.graph(g):
            y_usual = fmha.memory_efficient_attention_forward(
                axq,
                axk,
                axv,
                attn_bias,
                op=op,
            )
        t_ms = triton.testing.do_bench(
            lambda g=g: g.replay(),
            warmup=TEST_WARMUP_MS,
            rep=TEST_RUN_MS,
        )
        logger.info(f"Non-paged attention took {t_ms * 1e3:.2f}us")

    y_wasteful = fmha.memory_efficient_attention_forward(
        axq,
        axk_padded,
        axv_padded,
        attn_bias_paged,
        op=op,
    )
    if bench:
        g = torch.cuda.CUDAGraph()
        with torch.cuda.graph(g):
            y_wasteful = fmha.memory_efficient_attention_forward(
                axq,
                axk_padded,
                axv_padded,
                attn_bias_paged,
                op=op,
            )
        t_ms = triton.testing.do_bench(
            lambda g=g: g.replay(),
            warmup=TEST_WARMUP_MS,
            rep=TEST_RUN_MS,
        )
        logger.info(f"Paged attention with wasteful K/V-cache took {t_ms * 1e3:.2f}us")

    torch.testing.assert_close(
        y_wasteful,
        y_usual,
        atol=1.0e-2,
        rtol=1.0e-2,
    )

    # Now let's create a "packed" K/V cache, where only meaniningful logical blocks are mapped to physical blocks
    (block_tables, packed_cache_k, packed_cache_v) = pack_kv_cache(
        cache_k,
        cache_v,
        kv_seqlens,
        page_size,
    )
    attn_bias_paged = attn_bias.make_paged(
        block_tables=block_tables, page_size=page_size
    )
    axk = packed_cache_k.view(1, -1, N_KVH_L, D_H_KV).expand(1, -1, N_H_L, D_H_KV)
    axv = packed_cache_v.view(1, -1, N_KVH_L, D_H_KV).expand(1, -1, N_H_L, D_H_KV)

    k_cache_size_packed = axk.numel()

    y_packed = fmha.memory_efficient_attention_forward(
        axq,
        axk,
        axv,
        attn_bias_paged,
        op=op,
    )

    logger.info(
        f"KV-cache size reduced by {(100 * (1 - k_cache_size_packed/k_cache_size_usual)):.2f}%"
    )

    torch.testing.assert_close(y_wasteful, y_packed)

    # Let's swap two blocks, and adjust two corresponding entries in the block table. The result shouldn't change
    i, j = 0, axk.shape[1] // page_size - 1

    axk = axk[:, :, :1, :]
    axv = axv[:, :, :1, :]

    vals_i = axk[:, i * page_size : (i + 1) * page_size, :, :].clone()
    vals_j = axk[:, j * page_size : (j + 1) * page_size, :, :].clone()
    axk[:, i * page_size : (i + 1) * page_size, :, :] = vals_j
    axk[:, j * page_size : (j + 1) * page_size, :, :] = vals_i

    vals_i = axv[:, i * page_size : (i + 1) * page_size, :, :].clone()
    vals_j = axv[:, j * page_size : (j + 1) * page_size, :, :].clone()
    axv[:, i * page_size : (i + 1) * page_size, :, :] = vals_j
    axv[:, j * page_size : (j + 1) * page_size, :, :] = vals_i

    axk = axk.expand(-1, -1, N_H_L, -1)
    axv = axv.expand(-1, -1, N_H_L, -1)

    where_i = block_tables == i
    where_j = block_tables == j
    block_tables.masked_fill_(where_i, j)
    block_tables.masked_fill_(where_j, i)

    y_swapped = fmha.memory_efficient_attention_forward(
        axq,
        axk,
        axv,
        attn_bias_paged,
        op=op,
    )
    if bench:
        g = torch.cuda.CUDAGraph()
        with torch.cuda.graph(g):
            y_swapped = fmha.memory_efficient_attention_forward(
                axq,
                axk,
                axv,
                attn_bias_paged,
                op=op,
            )
        t_ms = triton.testing.do_bench(
            lambda g=g: g.replay(),
            warmup=TEST_WARMUP_MS,
            rep=TEST_RUN_MS,
        )
        logger.info(f"Paged attention with packed K/V-cache took {t_ms * 1e3:.2f}us")

    torch.testing.assert_close(y_swapped, y_packed)


@disable_on_rocm
@sm80_or_better_only
@pytest.mark.parametrize(
    "op",
    [
        fmha.triton_splitk.FwOp,
        fmha.flash.FwOp,
        None,
    ],
    ids=lambda op: "None" if op is None else op.NAME,
)
@pytest.mark.parametrize("G,H", [(1, 11), (7, 1), (1, 1), (7, 11), (None, 11)])
@pytest.mark.parametrize(
    "write_lse", (False, True), ids=lambda x: "write_lse" if x else ""
)
def test_merge_attentions_nobias(
    write_lse: bool, op: Type[AttentionFwOpBase], G: Optional[int], H: int
):
    """
    Merging the same attention twice shouldn't change anything.
    This also tests the shape of the lse output of each permitted op.
    """
    B, M, Mq, K = 13, 5, 3, 128
    if op is None or torch.bfloat16 in op.SUPPORTED_DTYPES:
        dtype = torch.bfloat16
    else:
        dtype = next(iter(op.SUPPORTED_DTYPES))
    if G is None:
        q = 3 * torch.rand(B, Mq, H, K, dtype=dtype, device="cuda")
        k = (3 * torch.rand(B, M, 1, K, dtype=dtype, device="cuda")).expand(B, M, H, K)
        v = (3 * torch.rand(B, M, 1, K, dtype=dtype, device="cuda")).expand(B, M, H, K)
    else:
        q = 3 * torch.rand(B, Mq, G, H, K, dtype=dtype, device="cuda")
        k = (3 * torch.rand(B, M, G, 1, K, dtype=dtype, device="cuda")).expand(
            B, M, G, H, K
        )
        v = (3 * torch.rand(B, M, G, 1, K, dtype=dtype, device="cuda")).expand(
            B, M, G, H, K
        )
    out1, lse1 = fmha.memory_efficient_attention_partial(q, k, v, op=op)
    assert out1.shape == q.shape
    M_ceil = lse1.shape[-1]
    assert M_ceil >= Mq
    assert lse1.shape == (B, H, M_ceil) if G is None else (B, G, H, M_ceil)
    lse1 = lse1[..., :Mq]

    out, lse = fmha.merge_attentions(
        torch.stack([out1, out1]), torch.stack([lse1, lse1]), write_lse=write_lse
    )
    assert out.shape == out1.shape
    assert_allclose(out1, out, rtol=1e-3, atol=1e-3, msg="out")
    if write_lse:
        assert lse is not None
        assert lse.shape[:-1] == lse1.shape[:-1]
        assert_allclose(
            lse1[..., :Mq] + math.log(2), lse[..., :Mq], rtol=1e-3, atol=1e-3, msg="lse"
        )
    else:
        assert lse is None


@disable_on_rocm
@sm80_or_better_only
@pytest.mark.parametrize(
    "dtype,op",
    [
        (torch.bfloat16, fmha.triton_splitk.FwOp_S1),
        # Cutlass's LSE is not consistent
        # (torch.float32, fmha.cutlass.FwOp),
        (torch.bfloat16, fmha.flash.FwOp),
    ],
    ids=lambda o: f"{o.NAME}" if hasattr(o, "NAME") else str(o),
)
@pytest.mark.parametrize("num_queries", [1, 2])
@pytest.mark.parametrize("bmghk", [True, False], ids=lambda x: "bmghk" if x else "")
def test_merge_attentions_decoding(
    dtype: torch.dtype, op: Type[AttentionFwOpBase], num_queries: int, bmghk: bool
):
    """
    Compute decoding attention on chunks of K/V and merge them together.
    Compare with computing attention on the whole K/V.
    """
    MAX_T = 8192
    B = 128
    N_H_L = 8
    D_H = 128
    G = 2 if bmghk else 1
    torch.manual_seed(1)
    output_dtype = torch.float32 if op.SUPPORTS_OUTPUT_DTYPE else None

    num_chunks = 10

    chunk_starts = sorted(
        torch.randint(low=1, high=MAX_T // 2, size=(num_chunks,)).tolist()
    )
    chunk_starts[0] = 0
    chunk_starts.append(MAX_T)

    # We construct sequences so that even the last chunk has a non-empty part of every sequence
    # as long as the number of queries.
    # Otherwise the corresponding LSE will be -inf and that'll propagate to the whole sum.
    # It is possible to teach the kernel to ignore infinite LSEs, but in practical use cases
    # of merging attention, e.g. a batch of sequences with a common prefix, this condition should be satisfied.
    k_lens = torch.randint(
        low=chunk_starts[-2] + num_queries, high=MAX_T, size=(B,)
    ).tolist()
    q_lens = [num_queries] * B
    B_T = num_queries * B

    q = torch.randn((1, B_T, G, N_H_L, D_H), dtype=dtype, device="cuda")
    k = torch.randn((B, MAX_T, G, 1, D_H), dtype=dtype, device="cuda")
    v = torch.randn_like(k)
    if not bmghk:
        q = q[:, :, 0]

    # Compute per-chunk attention
    chunks_output = []
    for i in range(num_chunks):
        chunk_start, chunk_end = chunk_starts[i], chunk_starts[i + 1]
        k_chunk = k[:, chunk_start:chunk_end, ...]
        v_chunk = v[:, chunk_start:chunk_end, ...]
        axk = k_chunk.reshape(-1, G, 1, D_H).expand(1, -1, G, N_H_L, D_H)
        axv = v_chunk.reshape(-1, G, 1, D_H).expand(1, -1, G, N_H_L, D_H)
        if not bmghk:
            axk = axk[:, :, 0]
            axv = axv[:, :, 0]

        attn_bias = (
            fmha.attn_bias.BlockDiagonalCausalWithOffsetPaddedKeysMask.from_seqlens(
                q_seqlen=q_lens,
                kv_padding=chunk_end - chunk_start,
                kv_seqlen=[max(min(x, chunk_end) - chunk_start, 0) for x in k_lens],
            )
        )

        attn_chunk, lse_chunk = fmha.memory_efficient_attention_partial(
            q,
            axk,
            axv,
            attn_bias,
            op=op,
            output_dtype=output_dtype,
        )
        if bmghk:
            assert attn_chunk.shape == (1, B_T, G, N_H_L, D_H)
            assert lse_chunk.shape == (1, G, N_H_L, B_T)
        else:
            assert attn_chunk.shape == (1, B_T, N_H_L, D_H)
            assert lse_chunk.shape == (1, N_H_L, B_T)
        chunks_output.append((attn_chunk, lse_chunk))

    # Merge attention from all chunks
    attn_split = torch.stack([attn_chunk for attn_chunk, _ in chunks_output])
    lse_split = torch.stack([lse_chunk for _, lse_chunk in chunks_output])
    attn_out, lse_out = fmha.merge_attentions(attn_split, lse_split, output_dtype=dtype)
    assert lse_out is not None

    # Compute attention on the full K/V
    attn_bias = fmha.attn_bias.BlockDiagonalCausalWithOffsetPaddedKeysMask.from_seqlens(
        q_seqlen=q_lens,
        kv_padding=MAX_T,
        kv_seqlen=k_lens,
    )
    axk = k.view(1, -1, G, 1, D_H).expand(1, -1, G, N_H_L, D_H)
    axv = v.view(1, -1, G, 1, D_H).expand(1, -1, G, N_H_L, D_H)
    if not bmghk:
        axk = axk[:, :, 0]
        axv = axv[:, :, 0]
    attn_full, lse_full = fmha.memory_efficient_attention_forward_requires_grad(
        q,
        axk,
        axv,
        attn_bias,
        op=op,
        output_dtype=output_dtype,
    )

    atol = op.ERROR_ATOL[dtype]
    rtol = op.ERROR_RTOL[dtype] * 2
    assert_allclose(
        lse_out.to(lse_full.dtype), lse_full, rtol=rtol * 2, atol=atol, msg="lse"
    )
    assert_allclose(
        attn_out.to(attn_full.dtype), attn_full, rtol=rtol, atol=atol, msg="out"
    )


@sm80_or_better_only
@pytest.mark.parametrize("bmghk", (False, True))
def test_merge_attentions_against_ref(bmghk: bool):
    split_k = 16
    B = 12
    M = 137
    G = 2 if bmghk else 1
    N_H_L = 8
    D_H = 128
    dtype = torch.float32

    attn_split = torch.randn([split_k, B, M, G, N_H_L, D_H], dtype=dtype, device="cuda")
    lse_split = torch.randn([split_k, B, G, N_H_L, M], dtype=dtype, device="cuda")

    if not bmghk:
        attn_split = attn_split[:, :, :, 0]
        lse_split = lse_split[:, :, 0]

    attn_out, lse_out = fmha.merge_attentions(attn_split, lse_split)

    attn_out_ref, lse_out_ref = _merge_attentions_ref(attn_split, lse_split)

    torch.testing.assert_close(lse_out, lse_out_ref, rtol=1e-4, atol=1e-4)
    torch.testing.assert_close(attn_out, attn_out_ref, rtol=1e-4, atol=1e-4)


def _merge_attentions_ref(attn_split, lse_split):
    """
    attn_split: [split_k, B, M, (G,) H, Kq]
    lse_split: [split_k, B, (G,) H, M]
    """
    is_bmghk = len(attn_split.shape) == 6
    if not is_bmghk:
        attn_split = attn_split.unsqueeze(3)
        lse_split = lse_split.unsqueeze(2)

    lse_split = lse_split[..., None].moveaxis(4, 2)  # [split_k, B, M, G, H, 1]

    lse_max, _ = torch.max(lse_split, dim=0)  # [B, M, G, H, 1]
    sumexp_normalized = torch.exp(lse_split - lse_max)  # [split_k, B, M, G, H, 1]
    denominator = sumexp_normalized.sum(dim=0)  # [B, M, G, H, 1]
    numerator = (sumexp_normalized * attn_split).sum(dim=0)  # [B, M, G, H, K]

    attn_out = numerator / denominator  # [B, M_ceil, G, H, Kq]
    lse_out = lse_max + torch.log(denominator)
    lse_out = lse_out.squeeze(4).permute(0, 2, 3, 1)  # [B, G, H, M]

    if not is_bmghk:
        attn_out = attn_out.squeeze(2)
        lse_out = lse_out.squeeze(1)

    return attn_out, lse_out


# end of file<|MERGE_RESOLUTION|>--- conflicted
+++ resolved
@@ -1560,12 +1560,6 @@
         0, 3, 1, 2
     )
 
-<<<<<<< HEAD
-    if skip_reasons := op.not_supported_reasons(fmha.Inputs(q, q, q)):
-        pytest.skip("; ".join(skip_reasons))
-
-=======
->>>>>>> 051b56aa
     try:
         fmha.memory_efficient_attention(q, q, q, op=(op, None))
     except ValueError as e:
@@ -1582,12 +1576,6 @@
 def test_unsupported_stride_alignment(op: Type[fmha.AttentionFwOpBase]):
     q = torch.empty([1, 2, 1, 33], device="cuda", dtype=torch.float16)[:, :, :, :32]
 
-<<<<<<< HEAD
-    if skip_reasons := op.not_supported_reasons(fmha.Inputs(q, q, q)):
-        pytest.skip("; ".join(skip_reasons))
-
-=======
->>>>>>> 051b56aa
     try:
         fmha.memory_efficient_attention(q, q, q, op=(op, None))
     except ValueError as e:
