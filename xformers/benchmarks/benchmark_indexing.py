--- conflicted
+++ resolved
@@ -7,12 +7,7 @@
 import random
 
 import torch
-<<<<<<< HEAD
-from torch.utils import benchmark
-from xformers.benchmarks.utils import benchmark_main_helper
-=======
 from utils import DTYPE2STR, benchmark_main_helper2, product_dict
->>>>>>> 7e85f306
 
 import xformers.ops as xops
 
