/*
 * Copyright (c) 2023-2024, Advanced Micro Devices, Inc. All rights reserved.
 *
 * This source code is licensed under the BSD-style license found in the
 * LICENSE file in the root directory of this source tree.
 */
#pragma once

#include <type_traits>

#include <ck/utility/common_header.hpp>
#include <ck/tensor/tensor_view.hpp>
#include <ck/tile_program/tile/tile_window.hpp>
#include <ck/tile_program/block_tile/block_masking.hpp>

#include "ck_tiled_fmha_definitions.h"

// S[seqlen_q, seqlen_k] = Q[seqlen_q, hdim_q] * K[seqlen_k, hdim_q]
// S'[seqlen_q, seqlen_k] = S[seqlen_q, seqlen_k] * Scale[1]
// S''[seqlen_q, seqlen_k] = S'[seqlen_q, seqlen_k] + Bias[seqlen_q, seqlen_k]
// P[seqlen_q, seqlen_k] = Softmax(S[seqlen_q, seqlen_k])
// O[seqlen_q, hdim_v] = P[seqlen_q, seqlen_k] * V[hdim_v, seqlen_k]

template <typename TilePartitioner_, typename FmhaPipeline_, typename EpiloguePipeline_>
struct FmhaFwdKernel
{
    using TilePartitioner                    = ck::remove_cvref_t<TilePartitioner_>;
    using FmhaPipeline                       = ck::remove_cvref_t<FmhaPipeline_>;
    using EpiloguePipeline                   = ck::remove_cvref_t<EpiloguePipeline_>;
    static constexpr ck::index_t kBlockSize  = FmhaPipeline::kBlockSize;
    static constexpr ck::index_t kBlockPerCu = FmhaPipeline::kBlockPerCu;

    using QDataType    = ck::remove_cvref_t<typename FmhaPipeline::QDataType>;
    using KDataType    = ck::remove_cvref_t<typename FmhaPipeline::KDataType>;
    using VDataType    = ck::remove_cvref_t<typename FmhaPipeline::VDataType>;
    using BiasDataType = ck::remove_cvref_t<typename FmhaPipeline::BiasDataType>;
    using LSEDataType  = ck::remove_cvref_t<typename FmhaPipeline::LSEDataType>;
    using ODataType    = ck::remove_cvref_t<typename FmhaPipeline::ODataType>;

    using VLayout = ck::remove_cvref_t<typename FmhaPipeline::VLayout>;

    static constexpr bool kIsGroupMode     = FmhaPipeline::kIsGroupMode;
    static constexpr bool kM0NeedPadding   = FmhaPipeline::kM0NeedPadding;
    static constexpr bool kN0K1NeedPadding = FmhaPipeline::kN0K1NeedPadding;
    static constexpr bool kK0N1NeedPadding = FmhaPipeline::kK0N1NeedPadding;
    static constexpr bool kHasBias         = FmhaPipeline::kHasBias;
    static constexpr bool kStoreLSE        = FmhaPipeline::kStoreLSE;
    using FmhaMask                         = ck::remove_cvref_t<typename FmhaPipeline::FmhaMask>;
    static constexpr bool kHasMask         = FmhaMask::IsMasking;

    template <ck::index_t I> // to avoid duplicated base class prblem, introduce an template arg
    struct FmhaFwdEmptyKargs
    {
    };

    // kargs use aggregate initializer, so no constructor will provided
    // use inheritance to minimize karg size
    // user need to use MakeKargs() function to create kargs.
    struct FmhaFwdCommonKargs
    {
        const void* q_ptr;
        const void* k_ptr;
        const void* v_ptr;
        void* o_ptr;

        ck::index_t seqlen_q;
        ck::index_t seqlen_k;
        ck::index_t hdim_q;
        ck::index_t hdim_v;

        // for MQA/GQA, nhead could be different. This parameter is nhead_q / nhead_k
        // if this param is larger than 1, indicate MQA/GQA case
        ck::index_t nhead_ratio_qk;
        float scale;

        ck::index_t stride_q;
        ck::index_t stride_k;
        ck::index_t stride_v;
        ck::index_t stride_o;

        ck::index_t nhead_stride_q;
        ck::index_t nhead_stride_k;
        ck::index_t nhead_stride_v;
        ck::index_t nhead_stride_o;
    };

    struct FmhaFwdCommonBiasKargs
    {
        const void* bias_ptr          = nullptr;
        ck::index_t stride_bias       = 0;
        ck::index_t nhead_stride_bias = 0;
    };

    struct FmhaFwdBatchModeBiasKargs : FmhaFwdCommonBiasKargs
    {
        ck::index_t batch_stride_bias = 0;
    };

    struct FmhaFwdMaskKargs
    {
        CausalMaskType mask_type;
        ck::index_t window_size;
    };

    struct FmhaFwdCommonLSEKargs
    {
        void* lse_ptr                = nullptr;
        ck::index_t nhead_stride_lse = 0;
    };

    struct FmhaFwdBatchModeLSEKargs : FmhaFwdCommonLSEKargs
    {
        ck::index_t batch_stride_lse = 0;
    };

    struct FmhaFwdBatchModeKargs
        : FmhaFwdCommonKargs,
          std::conditional_t<kHasBias, FmhaFwdBatchModeBiasKargs, FmhaFwdEmptyKargs<0>>,
          std::conditional_t<kHasMask, FmhaFwdMaskKargs, FmhaFwdEmptyKargs<1>>,
          std::conditional_t<kStoreLSE, FmhaFwdBatchModeLSEKargs, FmhaFwdEmptyKargs<2>>
    {
        ck::index_t batch_stride_q;
        ck::index_t batch_stride_k;
        ck::index_t batch_stride_v;
        ck::index_t batch_stride_o;
    };

    struct FmhaFwdGroupModeKargs
        : FmhaFwdCommonKargs,
          std::conditional_t<kHasBias, FmhaFwdCommonBiasKargs, FmhaFwdEmptyKargs<0>>,
          std::conditional_t<kHasMask, FmhaFwdMaskKargs, FmhaFwdEmptyKargs<1>>,
          std::conditional_t<kStoreLSE, FmhaFwdCommonLSEKargs, FmhaFwdEmptyKargs<2>>
    {
        const int32_t* seqstart_q_ptr;
        const int32_t* seqstart_k_ptr;
        const int32_t* seqlen_k_ptr;
    };

    using Kargs = std::conditional_t<kIsGroupMode, FmhaFwdGroupModeKargs, FmhaFwdBatchModeKargs>;

    template <bool Cond = !kIsGroupMode>
    __host__ static constexpr std::enable_if_t<Cond, Kargs> MakeKargs(const void* q_ptr,
                                                                      const void* k_ptr,
                                                                      const void* v_ptr,
                                                                      const void* bias_ptr,
                                                                      void* lse_ptr,
                                                                      void* o_ptr,
                                                                      ck::index_t seqlen_q,
                                                                      ck::index_t seqlen_k,
                                                                      ck::index_t hdim_q,
                                                                      ck::index_t hdim_v,
                                                                      ck::index_t nhead_ratio_qk,
                                                                      float scale,
                                                                      ck::index_t stride_q,
                                                                      ck::index_t stride_k,
                                                                      ck::index_t stride_v,
                                                                      ck::index_t stride_bias,
                                                                      ck::index_t stride_o,
                                                                      ck::index_t nhead_stride_q,
                                                                      ck::index_t nhead_stride_k,
                                                                      ck::index_t nhead_stride_v,
                                                                      ck::index_t nhead_stride_bias,
                                                                      ck::index_t nhead_stride_lse,
                                                                      ck::index_t nhead_stride_o,
                                                                      ck::index_t batch_stride_q,
                                                                      ck::index_t batch_stride_k,
                                                                      ck::index_t batch_stride_v,
                                                                      ck::index_t batch_stride_bias,
                                                                      ck::index_t batch_stride_lse,
                                                                      ck::index_t batch_stride_o,
                                                                      CausalMaskType mask_type,
                                                                      ck::index_t window_size)
    {
        Kargs kargs{{q_ptr,
                     k_ptr,
                     v_ptr,
                     o_ptr,
                     seqlen_q,
                     seqlen_k,
                     hdim_q,
                     hdim_v,
                     nhead_ratio_qk,
#if CK_FMHA_FWD_FAST_EXP2
                     static_cast<float>(scale * ck::math::log2e_v<>),
#else
                     scale,
#endif
                     stride_q,
                     stride_k,
                     stride_v,
                     stride_o,
                     nhead_stride_q,
                     nhead_stride_k,
                     nhead_stride_v,
                     nhead_stride_o}, // args for common karg
                    {},               // placeholder for bias
                    {},               // placeholder for mask
                    {},               // placeholder for lse
                    batch_stride_q,
                    batch_stride_k,
                    batch_stride_v,
                    batch_stride_o};

        if constexpr(kHasBias)
        {
            kargs.bias_ptr          = bias_ptr;
            kargs.stride_bias       = stride_bias;
            kargs.nhead_stride_bias = nhead_stride_bias;
            kargs.batch_stride_bias = batch_stride_bias;
        }

        if constexpr(kHasMask)
        {
            kargs.mask_type   = mask_type;
            kargs.window_size = window_size;
        }
        if constexpr(kStoreLSE)
        {
            kargs.lse_ptr          = lse_ptr;
            kargs.nhead_stride_lse = nhead_stride_lse;
            kargs.batch_stride_lse = batch_stride_lse;
        }

        return kargs;
    }

    template <bool Cond = kIsGroupMode>
    __host__ static constexpr std::enable_if_t<Cond, Kargs> MakeKargs(const void* q_ptr,
                                                                      const void* k_ptr,
                                                                      const void* v_ptr,
                                                                      const void* bias_ptr,
                                                                      void* lse_ptr,
                                                                      void* o_ptr,
                                                                      const void* seqstart_q_ptr,
                                                                      const void* seqstart_k_ptr,
                                                                      const void* seqlen_k_ptr,
                                                                      ck::index_t hdim_q,
                                                                      ck::index_t hdim_v,
                                                                      ck::index_t nhead_ratio_qk,
                                                                      float scale,
                                                                      ck::index_t stride_q,
                                                                      ck::index_t stride_k,
                                                                      ck::index_t stride_v,
                                                                      ck::index_t stride_bias,
                                                                      ck::index_t stride_o,
                                                                      ck::index_t nhead_stride_q,
                                                                      ck::index_t nhead_stride_k,
                                                                      ck::index_t nhead_stride_v,
                                                                      ck::index_t nhead_stride_bias,
                                                                      ck::index_t nhead_stride_lse,
                                                                      ck::index_t nhead_stride_o,
                                                                      CausalMaskType mask_type,
                                                                      ck::index_t window_size)
    {
        Kargs kargs{{q_ptr,
                     k_ptr,
                     v_ptr,
                     o_ptr,
                     -1, // seqlen will be updated by another pointer
                     -1, //
                     hdim_q,
                     hdim_v,
                     nhead_ratio_qk,
#if CK_FMHA_FWD_FAST_EXP2
                     static_cast<float>(scale * ck::math::log2e_v<>),
#else
                     scale,
#endif
                     stride_q,
                     stride_k,
                     stride_v,
                     stride_o,
                     nhead_stride_q,
                     nhead_stride_k,
                     nhead_stride_v,
                     nhead_stride_o}, // args for common karg
                    {},               // placeholder for bias
                    {},               // placeholder for mask
                    {},               // placeholder for lse
                    reinterpret_cast<const int32_t*>(seqstart_q_ptr),
                    reinterpret_cast<const int32_t*>(seqstart_k_ptr),
                    reinterpret_cast<const int32_t*>(seqlen_k_ptr)};

        if constexpr(kHasBias)
        {
            kargs.bias_ptr          = bias_ptr;
            kargs.stride_bias       = stride_bias;
            kargs.nhead_stride_bias = nhead_stride_bias;
        }
        if constexpr(kHasMask)
        {
            kargs.mask_type   = mask_type;
            kargs.window_size = window_size;
        }
        if constexpr(kStoreLSE)
        {
            kargs.lse_ptr          = lse_ptr;
            kargs.nhead_stride_lse = nhead_stride_lse;
        }

        return kargs;
    }

    __host__ static constexpr auto GridSize(ck::index_t batch_size_,
                                            ck::index_t nhead_,
                                            ck::index_t seqlen_q_,
                                            ck::index_t hdim_v_)
    {
        return TilePartitioner::GridSize(batch_size_, nhead_, seqlen_q_, hdim_v_);
    }

    __host__ static constexpr auto BlockSize() { return dim3(kBlockSize); }

    __host__ __device__ static constexpr ck::index_t GetSmemSize()
    {
        return ck::math::max(FmhaPipeline::GetSmemSize(), EpiloguePipeline::GetSmemSize());
    }

    __device__ void operator()(Kargs kargs) const
    {
        using namespace ck;
        using namespace ck::tile_program;
        using namespace ck::tile_program::block;

        // allocate LDS
        __shared__ char smem_ptr[GetSmemSize()];

        // divide problem
        const auto [i_tile_m, i_tile_n, i_nhead, i_batch] =
            TilePartitioner{}(kargs.seqlen_q, kargs.hdim_v);

        const index_t i_m0 = __builtin_amdgcn_readfirstlane(i_tile_m * FmhaPipeline::kM0);
        const index_t i_n1 = __builtin_amdgcn_readfirstlane(i_tile_n * FmhaPipeline::kN1);

        long_index_t batch_offset_q    = 0;
        long_index_t batch_offset_k    = 0;
        long_index_t batch_offset_v    = 0;
        long_index_t batch_offset_bias = 0;
        long_index_t batch_offset_lse  = 0;
        long_index_t batch_offset_o    = 0;

        if constexpr(kIsGroupMode)
        {
            // get starting offset for each batch
            const long_index_t query_start = kargs.seqstart_q_ptr[i_batch];
            const long_index_t key_start   = kargs.seqstart_k_ptr[i_batch];

            batch_offset_q = query_start * kargs.stride_q;
            batch_offset_k = key_start * kargs.stride_k;
            if constexpr(ck::is_same_v<VLayout, ck::tensor_layout::gemm::RowMajor>)
            {
                batch_offset_v = key_start * kargs.stride_v;
            }
            else
            {
                batch_offset_v = key_start;
            }
            if constexpr(kHasBias)
            {
                batch_offset_bias = query_start * kargs.stride_bias + key_start;
            }
            else
            {
                batch_offset_bias = key_start;
            }
            if constexpr(kStoreLSE)
            {
                batch_offset_lse = query_start;
            }
            batch_offset_o = query_start * kargs.stride_o;

            // get real # queries & # keys under group mode
            const auto adjusted_seqstart_q_ptr = kargs.seqstart_q_ptr + i_batch;
            kargs.seqlen_q = adjusted_seqstart_q_ptr[1] - adjusted_seqstart_q_ptr[0];

            // # of required blocks is different in each groups, terminate unnecessary blocks
            // earlier
            if(kargs.seqlen_q <= i_m0)
            {
                return;
            }

            if(kargs.seqlen_k_ptr != nullptr)
            {
                kargs.seqlen_k = kargs.seqlen_k_ptr[i_batch];
            }
            else
            {
                const auto adjusted_seqstart_k_ptr = kargs.seqstart_k_ptr + i_batch;
                kargs.seqlen_k = adjusted_seqstart_k_ptr[1] - adjusted_seqstart_k_ptr[0];
            }
        }
        else
        {
            batch_offset_q = static_cast<long_index_t>(i_batch) * kargs.batch_stride_q;
            batch_offset_k = static_cast<long_index_t>(i_batch) * kargs.batch_stride_k;
            batch_offset_v = static_cast<long_index_t>(i_batch) * kargs.batch_stride_v;
            if constexpr(kHasBias)
            {
                batch_offset_bias = static_cast<long_index_t>(i_batch) * kargs.batch_stride_bias;
            }
            if constexpr(kStoreLSE)
            {
                batch_offset_lse = static_cast<long_index_t>(i_batch) * kargs.batch_stride_lse;
            }
            batch_offset_o = static_cast<long_index_t>(i_batch) * kargs.batch_stride_o;
        }

        // for simplicity, batch stride we just modify the pointer
        const QDataType* q_ptr = reinterpret_cast<const QDataType*>(kargs.q_ptr) +
                                 static_cast<long_index_t>(i_nhead) * kargs.nhead_stride_q +
                                 batch_offset_q;
        const KDataType* k_ptr =
            reinterpret_cast<const KDataType*>(kargs.k_ptr) +
            static_cast<long_index_t>(i_nhead / kargs.nhead_ratio_qk) * kargs.nhead_stride_k +
            batch_offset_k;
        const VDataType* v_ptr =
            reinterpret_cast<const VDataType*>(kargs.v_ptr) +
            static_cast<long_index_t>(i_nhead / kargs.nhead_ratio_qk) * kargs.nhead_stride_v +
            batch_offset_v;
        ODataType* o_ptr = reinterpret_cast<ODataType*>(kargs.o_ptr) +
                           static_cast<long_index_t>(i_nhead) * kargs.nhead_stride_o +
                           batch_offset_o;

        // Q/K/V DRAM and DRAM window
        const auto q_dram = [&]() {
            const auto q_dram_naive = make_naive_tensor_view<AddressSpaceEnum::Global>(
                q_ptr,
                make_tuple(kargs.seqlen_q, kargs.hdim_q),
                make_tuple(kargs.stride_q, 1),
                Number<32>{},
                Number<1>{});
            if constexpr(FmhaPipeline::kQLoadOnce)
            {
                return pad_tensor_view(
                    q_dram_naive,
                    make_tuple(Number<FmhaPipeline::kM0>{}, Number<FmhaPipeline::kK0BlockLength>{}),
                    Sequence<kM0NeedPadding, kK0N1NeedPadding>{});
            }
            else
            {
                return pad_tensor_view(
                    q_dram_naive,
                    make_tuple(Number<FmhaPipeline::kM0>{}, Number<FmhaPipeline::kK0>{}),
                    Sequence<kM0NeedPadding, kK0N1NeedPadding>{});
            }
        }();
        const auto k_dram = [&]() {
            const auto k_dram_naive = make_naive_tensor_view<AddressSpaceEnum::Global>(
                k_ptr,
                make_tuple(kargs.seqlen_k, kargs.hdim_q),
                make_tuple(kargs.stride_k, 1),
                Number<32>{},
                Number<1>{});

            return pad_tensor_view(
                k_dram_naive,
                make_tuple(Number<FmhaPipeline::kN0>{}, Number<FmhaPipeline::kK0>{}),
                Sequence<kN0K1NeedPadding, kK0N1NeedPadding>{});
        }();
        const auto v_dram = [&]() {
            if constexpr(ck::is_same_v<VLayout, ck::tensor_layout::gemm::RowMajor>)
            {
                const auto v_dram_naive = make_naive_tensor_view<AddressSpaceEnum::Global>(
                    v_ptr,
                    make_tuple(kargs.seqlen_k, kargs.hdim_v),
                    make_tuple(kargs.stride_v, 1),
                    Number<32>{},
                    Number<1>{});

                const auto v_dram_transposed =
                    transform_tensor_view(v_dram_naive,
                                          make_tuple(make_pass_through_transform(kargs.seqlen_k),
                                                     make_pass_through_transform(kargs.hdim_v)),
                                          make_tuple(Sequence<1>{}, Sequence<0>{}),
                                          make_tuple(Sequence<0>{}, Sequence<1>{}));

                /// FIXME: The return value of v_dram_naive.GetTensorDescriptor().GetLength() is
                /// same as
                ///   v_dram_transposed.GetTensorDescriptor().GetLength(). Replace following
                ///   if-clause by pad_tensor_view() call after fixing this issue.
                if constexpr(kK0N1NeedPadding || kN0K1NeedPadding)
                {
                    const auto transform_n1 = [&] {
                        if constexpr(kK0N1NeedPadding)
                        {
                            const index_t n1_pad_length =
                                FmhaPipeline::kN1 *
                                    ck::math::integer_divide_ceil(kargs.hdim_v, FmhaPipeline::kN1) -
                                kargs.hdim_v;

                            return make_right_pad_transform(kargs.hdim_v, n1_pad_length);
                        }
                        else
                        {
                            return make_pass_through_transform(kargs.hdim_v);
                        }
                    }();

                    const auto transform_k1 = [&] {
                        if constexpr(kN0K1NeedPadding)
                        {
                            const index_t k1_pad_length =
                                FmhaPipeline::kK1 * ck::math::integer_divide_ceil(
                                                        kargs.seqlen_k, FmhaPipeline::kK1) -
                                kargs.seqlen_k;

                            return make_right_pad_transform(kargs.seqlen_k, k1_pad_length);
                        }
                        else
                        {
                            return make_pass_through_transform(kargs.seqlen_k);
                        }
                    }();

                    return transform_tensor_view(v_dram_transposed,
                                                 make_tuple(transform_n1, transform_k1),
                                                 make_tuple(Sequence<0>{}, Sequence<1>{}),
                                                 make_tuple(Sequence<0>{}, Sequence<1>{}));
                }
                else
                {
                    return v_dram_transposed;
                }
            }
            else
            {
                const auto v_dram_naive = make_naive_tensor_view<AddressSpaceEnum::Global>(
                    v_ptr,
                    make_tuple(kargs.hdim_v, kargs.seqlen_k),
                    make_tuple(kargs.stride_v, 1),
                    Number<32>{},
                    Number<1>{});

                return pad_tensor_view(
                    v_dram_naive,
                    make_tuple(Number<FmhaPipeline::kN1>{}, Number<FmhaPipeline::kK1>{}),
                    Sequence<kK0N1NeedPadding, kN0K1NeedPadding>{});
            }
        }();

        auto q_dram_window = make_tile_window(
            q_dram,
            [&]() {
                if constexpr(FmhaPipeline::kQLoadOnce)
                    return make_tuple(Number<FmhaPipeline::kM0>{},
                                      Number<FmhaPipeline::kK0BlockLength>{});
                else
                    return make_tuple(Number<FmhaPipeline::kM0>{}, Number<FmhaPipeline::kK0>{});
            }(),
            {i_m0, 0});

        auto k_dram_window = make_tile_window(
            k_dram, make_tuple(Number<FmhaPipeline::kN0>{}, Number<FmhaPipeline::kK0>{}), {0, 0});

        auto v_dram_window =
            make_tile_window(v_dram,
                             make_tuple(Number<FmhaPipeline::kN1>{}, Number<FmhaPipeline::kK1>{}),
                             {i_n1, 0});
        /// FIXME: Before C++20, capturing structured binding variables is not supported. Remove
        /// following copy capture of the 'i_nhead'
        ///        if compiled in C++20
        const auto bias_dram_window = [&, i_nhead_ = i_nhead]() {
            constexpr auto bias_dram_window_lengths =
                make_tuple(Number<FmhaPipeline::kM0>{}, Number<FmhaPipeline::kN0>{});
            if constexpr(kHasBias)
            {
                const BiasDataType* bias_ptr =
                    reinterpret_cast<const BiasDataType*>(kargs.bias_ptr) +
                    static_cast<long_index_t>(i_nhead_) * kargs.nhead_stride_bias +
                    batch_offset_bias;

                const auto bias_dram = [&]() {
                    const auto bias_dram_naive = make_naive_tensor_view<AddressSpaceEnum::Global>(
                        bias_ptr,
                        make_tuple(kargs.seqlen_q, kargs.seqlen_k),
                        make_tuple(kargs.stride_bias, 1),
                        Number<32>{},
                        Number<1>{});

                    return pad_tensor_view(bias_dram_naive,
                                           bias_dram_window_lengths,
                                           Sequence<kM0NeedPadding, kN0K1NeedPadding>{});
                }();

                return make_tile_window(bias_dram, bias_dram_window_lengths, {i_m0, 0});
            }
            else
            {
                return make_null_tile_window(bias_dram_window_lengths);
            }
        }();

        // lse
        auto lse_dram_window = [&, i_nhead_ = i_nhead]() {
            constexpr auto lse_dram_window_lengths = make_tuple(Number<FmhaPipeline::kM0>{});
            if constexpr(kStoreLSE)
            {
                LSEDataType* lse_ptr =
                    reinterpret_cast<LSEDataType*>(kargs.lse_ptr) +
                    static_cast<long_index_t>(i_nhead_) * kargs.nhead_stride_lse + batch_offset_lse;

                const auto lse_dram = [&]() {
                    const auto lse_dram_naive =
                        make_naive_tensor_view<AddressSpaceEnum::Global>(lse_ptr,
                                                                         make_tuple(kargs.seqlen_q),
                                                                         make_tuple(1),
                                                                         Number<1>{},
                                                                         Number<1>{});

                    return pad_tensor_view(
                        lse_dram_naive, lse_dram_window_lengths, Sequence<kM0NeedPadding>{});
                }();

                return make_tile_window(lse_dram, lse_dram_window_lengths, {i_m0});
            }
            else
            {
                return make_null_tile_window(lse_dram_window_lengths);
            }
        }();

        FmhaMask mask = [&]() {
            if constexpr(kHasMask)
            {
                auto res =
                    ck::make_tuple(ck::index_t{0}, ck::index_t{0}, ck::index_t{0}, ck::index_t{0});

                if(kargs.window_size > 0)
                {
                    if(kargs.mask_type == CausalMaskType::MaskDisabled)
                    {
                        ck::index_t left_size  = kargs.window_size / 2;
                        ck::index_t right_size = kargs.window_size - 1 - left_size;

<<<<<<< HEAD
                        res = ck::make_generic_attention_mask_coordinates_from_lr_window(
                            left_size, right_size, kargs.seqlen_q, kargs.seqlen_k);
                    }
                    else if(kargs.mask_type == CausalMaskType::MaskUpperTriangleFromTopLeft)
                    {
                        res = ck::make_generic_attention_mask_coordinates_from_lr_window(
                            kargs.window_size - 1, 0, kargs.seqlen_q, kargs.seqlen_k, true);
=======
                        res = ck::make_generic_attention_mask_coordinates_from_lr_window(
                            left_size, right_size, kargs.seqlen_q, kargs.seqlen_k);
>>>>>>> 9357a240
                    }
                    else
                    {
<<<<<<< HEAD
                        res = ck::make_generic_attention_mask_coordinates_from_lr_window(
                            kargs.window_size - 1, 0, kargs.seqlen_q, kargs.seqlen_k, false);
=======
                        bool is_topleft =
                            (kargs.mask_type == CausalMaskType::MaskUpperTriangleFromTopLeft);

                        res = ck::make_generic_attention_mask_coordinates_from_lr_window(
                            kargs.window_size - 1, 0, kargs.seqlen_q, kargs.seqlen_k, is_topleft);
>>>>>>> 9357a240
                    }
                }
                else
                {
                    if(kargs.mask_type == CausalMaskType::MaskDisabled)
                    {
                        res = ck::make_generic_attention_mask_coordinates_from_lr_window(
                            -1, -1, kargs.seqlen_q, kargs.seqlen_k);
                    }
                    else
                    {
                        bool is_topleft =
                            (kargs.mask_type == CausalMaskType::MaskUpperTriangleFromTopLeft);

                        res = ck::make_generic_attention_mask_coordinates_from_lr_window(
                            -1, 0, kargs.seqlen_q, kargs.seqlen_k, is_topleft);
                    }
                }

                auto y = res.At(ck::Number<0>{});
                auto x = res.At(ck::Number<1>{});

                return FmhaMask{y, x, kargs.seqlen_q, kargs.seqlen_k};
            }
            else
                return FmhaMask{0, 0, kargs.seqlen_q, kargs.seqlen_k};
        }();

        auto o_acc_tile =
            FmhaPipeline{}(q_dram_window,
                           k_dram_window,
                           v_dram_window,
                           bias_dram_window,
                           lse_dram_window,
                           mask,
                           kargs.scale,
                           // ck::math::integer_divide_ceil(kargs.seqlen_k, FmhaPipeline::kN0),
                           // ck::math::integer_divide_ceil(kargs.hdim_q, FmhaPipeline::kK0),
                           smem_ptr);

        // O DRAM and O DRAM window
        auto o_dram = [&]() {
            const auto o_dram_naive = make_naive_tensor_view<AddressSpaceEnum::Global>(
                o_ptr,
                make_tuple(kargs.seqlen_q, kargs.hdim_v),
                make_tuple(kargs.stride_o, 1),
                Number<32>{},
                Number<1>{});

            return pad_tensor_view(
                o_dram_naive,
                make_tuple(Number<FmhaPipeline::kM0>{}, Number<FmhaPipeline::kN1>{}),
                Sequence<kM0NeedPadding, kK0N1NeedPadding>{});
        }();

        auto o_dram_window =
            make_tile_window(o_dram,
                             make_tuple(Number<FmhaPipeline::kM0>{}, Number<FmhaPipeline::kN1>{}),
                             {i_m0, i_n1});

        EpiloguePipeline{}(o_dram_window, o_acc_tile);
    }
};<|MERGE_RESOLUTION|>--- conflicted
+++ resolved
@@ -633,31 +633,16 @@
                         ck::index_t left_size  = kargs.window_size / 2;
                         ck::index_t right_size = kargs.window_size - 1 - left_size;
 
-<<<<<<< HEAD
                         res = ck::make_generic_attention_mask_coordinates_from_lr_window(
                             left_size, right_size, kargs.seqlen_q, kargs.seqlen_k);
                     }
-                    else if(kargs.mask_type == CausalMaskType::MaskUpperTriangleFromTopLeft)
-                    {
-                        res = ck::make_generic_attention_mask_coordinates_from_lr_window(
-                            kargs.window_size - 1, 0, kargs.seqlen_q, kargs.seqlen_k, true);
-=======
-                        res = ck::make_generic_attention_mask_coordinates_from_lr_window(
-                            left_size, right_size, kargs.seqlen_q, kargs.seqlen_k);
->>>>>>> 9357a240
-                    }
                     else
                     {
-<<<<<<< HEAD
-                        res = ck::make_generic_attention_mask_coordinates_from_lr_window(
-                            kargs.window_size - 1, 0, kargs.seqlen_q, kargs.seqlen_k, false);
-=======
                         bool is_topleft =
                             (kargs.mask_type == CausalMaskType::MaskUpperTriangleFromTopLeft);
 
                         res = ck::make_generic_attention_mask_coordinates_from_lr_window(
                             kargs.window_size - 1, 0, kargs.seqlen_q, kargs.seqlen_k, is_topleft);
->>>>>>> 9357a240
                     }
                 }
                 else
